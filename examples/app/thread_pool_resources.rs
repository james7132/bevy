//! This example illustrates how to customize the thread pool used internally (e.g. to only use a
//! certain number of threads).

use bevy::prelude::*;
use bevy::tasks::TaskPoolBuilder;

fn main() {
    App::new()
<<<<<<< HEAD
        .insert_resource(TaskPoolBuilder::new().threads(4).build())
        .add_plugins(DefaultPlugins)
=======
        .add_plugins(DefaultPlugins.set(CorePlugin {
            task_pool_options: TaskPoolOptions::with_num_threads(4),
        }))
>>>>>>> 1fe3589a
        .run();
}<|MERGE_RESOLUTION|>--- conflicted
+++ resolved
@@ -6,13 +6,8 @@
 
 fn main() {
     App::new()
-<<<<<<< HEAD
-        .insert_resource(TaskPoolBuilder::new().threads(4).build())
-        .add_plugins(DefaultPlugins)
-=======
         .add_plugins(DefaultPlugins.set(CorePlugin {
             task_pool_options: TaskPoolOptions::with_num_threads(4),
         }))
->>>>>>> 1fe3589a
         .run();
 }