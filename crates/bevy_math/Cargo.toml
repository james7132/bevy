--- conflicted
+++ resolved
@@ -1,23 +1,3 @@
-<<<<<<< HEAD
-[package]
-name = "bevy_math"
-version = "0.5.0"
-edition = "2018"
-authors = [
-    "Bevy Contributors <bevyengine@gmail.com>",
-    "Carter Anderson <mcanders1@gmail.com>",
-]
-description = "Provides math functionality for Bevy Engine"
-homepage = "https://bevyengine.org"
-repository = "https://github.com/bevyengine/bevy"
-license = "MIT"
-keywords = ["bevy"]
-
-[dependencies]
-glam = { version = "0.13.0", features = ["serde"] }
-bevy_reflect = { path = "../bevy_reflect", version = "0.5.0", features = ["bevy"] }
-thiserror = "1.0"
-=======
 [package]
 name = "bevy_math"
 version = "0.5.0"
@@ -34,5 +14,4 @@
 
 [dependencies]
 glam = { version = "0.14.0", features = ["serde"] }
-bevy_reflect = { path = "../bevy_reflect", version = "0.5.0", features = ["bevy"] }
->>>>>>> 883abbb2
+bevy_reflect = { path = "../bevy_reflect", version = "0.5.0", features = ["bevy"] }