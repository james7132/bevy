--- conflicted
+++ resolved
@@ -1,12 +1,9 @@
 #![cfg_attr(docsrs, feature(doc_auto_cfg))]
-<<<<<<< HEAD
 #![forbid(unsafe_code)]
-=======
 #![doc(
     html_logo_url = "https://bevyengine.org/assets/icon.png",
     html_favicon_url = "https://bevyengine.org/assets/icon.png"
 )]
->>>>>>> b3597401
 
 //! This crate provides logging functions and configuration for [Bevy](https://bevyengine.org)
 //! apps, and automatically configures platform specific log handlers (i.e. WASM or Android).
