use crate::{
    color_difference::EuclideanDistance, impl_componentwise_point, Alpha, ClampColor, Luminance,
    Mix, StandardColor,
};
use bevy_math::Vec4;
use bevy_reflect::prelude::*;
use bytemuck::{Pod, Zeroable};

/// Linear RGB color with alpha.
#[doc = include_str!("../docs/conversion.md")]
/// <div>
#[doc = include_str!("../docs/diagrams/model_graph.svg")]
/// </div>
<<<<<<< HEAD
#[derive(Debug, Clone, Copy, PartialEq, Serialize, Deserialize, Reflect, Pod, Zeroable)]
#[reflect(PartialEq, Serialize, Deserialize, Default)]
=======
#[derive(Debug, Clone, Copy, PartialEq, Reflect)]
#[reflect(PartialEq, Default)]
#[cfg_attr(
    feature = "serialize",
    derive(serde::Serialize, serde::Deserialize),
    reflect(Serialize, Deserialize)
)]
>>>>>>> 9e097076
#[repr(C)]
pub struct LinearRgba {
    /// The red channel. [0.0, 1.0]
    pub red: f32,
    /// The green channel. [0.0, 1.0]
    pub green: f32,
    /// The blue channel. [0.0, 1.0]
    pub blue: f32,
    /// The alpha channel. [0.0, 1.0]
    pub alpha: f32,
}

impl StandardColor for LinearRgba {}

impl_componentwise_point!(LinearRgba, [red, green, blue, alpha]);

impl LinearRgba {
    /// A fully black color with full alpha.
    pub const BLACK: Self = Self {
        red: 0.0,
        green: 0.0,
        blue: 0.0,
        alpha: 1.0,
    };

    /// A fully white color with full alpha.
    pub const WHITE: Self = Self {
        red: 1.0,
        green: 1.0,
        blue: 1.0,
        alpha: 1.0,
    };

    /// A fully transparent color.
    pub const NONE: Self = Self {
        red: 0.0,
        green: 0.0,
        blue: 0.0,
        alpha: 0.0,
    };

    /// A fully red color with full alpha.
    pub const RED: Self = Self {
        red: 1.0,
        green: 0.0,
        blue: 0.0,
        alpha: 1.0,
    };

    /// A fully green color with full alpha.
    pub const GREEN: Self = Self {
        red: 0.0,
        green: 1.0,
        blue: 0.0,
        alpha: 1.0,
    };

    /// A fully blue color with full alpha.
    pub const BLUE: Self = Self {
        red: 0.0,
        green: 0.0,
        blue: 1.0,
        alpha: 1.0,
    };

    /// An invalid color.
    ///
    /// This type can be used to represent an invalid color value;
    /// in some rendering applications the color will be ignored,
    /// enabling performant hacks like hiding lines by setting their color to `INVALID`.
    pub const NAN: Self = Self {
        red: f32::NAN,
        green: f32::NAN,
        blue: f32::NAN,
        alpha: f32::NAN,
    };

    /// Construct a new [`LinearRgba`] color from components.
    pub const fn new(red: f32, green: f32, blue: f32, alpha: f32) -> Self {
        Self {
            red,
            green,
            blue,
            alpha,
        }
    }

    /// Construct a new [`LinearRgba`] color from (r, g, b) components, with the default alpha (1.0).
    ///
    /// # Arguments
    ///
    /// * `red` - Red channel. [0.0, 1.0]
    /// * `green` - Green channel. [0.0, 1.0]
    /// * `blue` - Blue channel. [0.0, 1.0]
    pub const fn rgb(red: f32, green: f32, blue: f32) -> Self {
        Self {
            red,
            green,
            blue,
            alpha: 1.0,
        }
    }

    /// Construct a new [`LinearRgba`] color with the same value for all channels and an alpha of 1.0.
    ///
    /// A value of 0.0 is black, and a value of 1.0 is white.
    pub const fn gray(value: f32) -> Self {
        Self {
            red: value,
            green: value,
            blue: value,
            alpha: 1.0,
        }
    }

    /// Return a copy of this color with the red channel set to the given value.
    pub const fn with_red(self, red: f32) -> Self {
        Self { red, ..self }
    }

    /// Return a copy of this color with the green channel set to the given value.
    pub const fn with_green(self, green: f32) -> Self {
        Self { green, ..self }
    }

    /// Return a copy of this color with the blue channel set to the given value.
    pub const fn with_blue(self, blue: f32) -> Self {
        Self { blue, ..self }
    }

    /// Make the color lighter or darker by some amount
    fn adjust_lightness(&mut self, amount: f32) {
        let luminance = self.luminance();
        let target_luminance = (luminance + amount).clamp(0.0, 1.0);
        if target_luminance < luminance {
            let adjustment = (luminance - target_luminance) / luminance;
            self.mix_assign(Self::new(0.0, 0.0, 0.0, self.alpha), adjustment);
        } else if target_luminance > luminance {
            let adjustment = (target_luminance - luminance) / (1. - luminance);
            self.mix_assign(Self::new(1.0, 1.0, 1.0, self.alpha), adjustment);
        }
    }

    /// Converts the color into a [f32; 4] array in RGBA order.
    ///
    /// This is useful for passing the color to a shader.
    pub fn to_f32_array(&self) -> [f32; 4] {
        [self.red, self.green, self.blue, self.alpha]
    }

    /// Converts this color to a u32.
    ///
    /// Maps the RGBA channels in RGBA order to a little-endian byte array (GPUs are little-endian).
    /// `A` will be the most significant byte and `R` the least significant.
    pub fn as_u32(&self) -> u32 {
        u32::from_le_bytes([
            (self.red * 255.0) as u8,
            (self.green * 255.0) as u8,
            (self.blue * 255.0) as u8,
            (self.alpha * 255.0) as u8,
        ])
    }
}

impl Default for LinearRgba {
    /// Construct a new [`LinearRgba`] color with the default values (white with full alpha).
    fn default() -> Self {
        Self::WHITE
    }
}

impl Luminance for LinearRgba {
    /// Luminance calculated using the [CIE XYZ formula](https://en.wikipedia.org/wiki/Relative_luminance).
    #[inline]
    fn luminance(&self) -> f32 {
        self.red * 0.2126 + self.green * 0.7152 + self.blue * 0.0722
    }

    #[inline]
    fn with_luminance(&self, luminance: f32) -> Self {
        let current_luminance = self.luminance();
        let adjustment = luminance / current_luminance;
        Self {
            red: (self.red * adjustment).clamp(0., 1.),
            green: (self.green * adjustment).clamp(0., 1.),
            blue: (self.blue * adjustment).clamp(0., 1.),
            alpha: self.alpha,
        }
    }

    #[inline]
    fn darker(&self, amount: f32) -> Self {
        let mut result = *self;
        result.adjust_lightness(-amount);
        result
    }

    #[inline]
    fn lighter(&self, amount: f32) -> Self {
        let mut result = *self;
        result.adjust_lightness(amount);
        result
    }
}

impl Mix for LinearRgba {
    #[inline]
    fn mix(&self, other: &Self, factor: f32) -> Self {
        let n_factor = 1.0 - factor;
        Self {
            red: self.red * n_factor + other.red * factor,
            green: self.green * n_factor + other.green * factor,
            blue: self.blue * n_factor + other.blue * factor,
            alpha: self.alpha * n_factor + other.alpha * factor,
        }
    }
}

impl Alpha for LinearRgba {
    #[inline]
    fn with_alpha(&self, alpha: f32) -> Self {
        Self { alpha, ..*self }
    }

    #[inline]
    fn alpha(&self) -> f32 {
        self.alpha
    }

    #[inline]
    fn set_alpha(&mut self, alpha: f32) {
        self.alpha = alpha;
    }
}

impl EuclideanDistance for LinearRgba {
    #[inline]
    fn distance_squared(&self, other: &Self) -> f32 {
        let dr = self.red - other.red;
        let dg = self.green - other.green;
        let db = self.blue - other.blue;
        dr * dr + dg * dg + db * db
    }
}

impl ClampColor for LinearRgba {
    fn clamped(&self) -> Self {
        Self {
            red: self.red.clamp(0., 1.),
            green: self.green.clamp(0., 1.),
            blue: self.blue.clamp(0., 1.),
            alpha: self.alpha.clamp(0., 1.),
        }
    }

    fn is_within_bounds(&self) -> bool {
        (0. ..=1.).contains(&self.red)
            && (0. ..=1.).contains(&self.green)
            && (0. ..=1.).contains(&self.blue)
            && (0. ..=1.).contains(&self.alpha)
    }
}

impl From<LinearRgba> for [f32; 4] {
    fn from(color: LinearRgba) -> Self {
        [color.red, color.green, color.blue, color.alpha]
    }
}

impl From<LinearRgba> for Vec4 {
    fn from(color: LinearRgba) -> Self {
        Vec4::new(color.red, color.green, color.blue, color.alpha)
    }
}

impl From<LinearRgba> for wgpu::Color {
    fn from(color: LinearRgba) -> Self {
        wgpu::Color {
            r: color.red as f64,
            g: color.green as f64,
            b: color.blue as f64,
            a: color.alpha as f64,
        }
    }
}

// [`LinearRgba`] is intended to be used with shaders
// So it's the only color type that implements [`ShaderType`] to make it easier to use inside shaders
impl encase::ShaderType for LinearRgba {
    type ExtraMetadata = ();

    const METADATA: encase::private::Metadata<Self::ExtraMetadata> = {
        let size =
            encase::private::SizeValue::from(<f32 as encase::private::ShaderSize>::SHADER_SIZE)
                .mul(4);
        let alignment = encase::private::AlignmentValue::from_next_power_of_two_size(size);

        encase::private::Metadata {
            alignment,
            has_uniform_min_alignment: false,
            min_size: size,
            extra: (),
        }
    };

    const UNIFORM_COMPAT_ASSERT: fn() = || {};
}

impl encase::private::WriteInto for LinearRgba {
    fn write_into<B: encase::private::BufferMut>(&self, writer: &mut encase::private::Writer<B>) {
        for el in &[self.red, self.green, self.blue, self.alpha] {
            encase::private::WriteInto::write_into(el, writer);
        }
    }
}

impl encase::private::ReadFrom for LinearRgba {
    fn read_from<B: encase::private::BufferRef>(
        &mut self,
        reader: &mut encase::private::Reader<B>,
    ) {
        let mut buffer = [0.0f32; 4];
        for el in &mut buffer {
            encase::private::ReadFrom::read_from(el, reader);
        }

        *self = LinearRgba {
            red: buffer[0],
            green: buffer[1],
            blue: buffer[2],
            alpha: buffer[3],
        }
    }
}

impl encase::private::CreateFrom for LinearRgba {
    fn create_from<B>(reader: &mut encase::private::Reader<B>) -> Self
    where
        B: encase::private::BufferRef,
    {
        // These are intentionally not inlined in the constructor to make this
        // resilient to internal Color refactors / implicit type changes.
        let red: f32 = encase::private::CreateFrom::create_from(reader);
        let green: f32 = encase::private::CreateFrom::create_from(reader);
        let blue: f32 = encase::private::CreateFrom::create_from(reader);
        let alpha: f32 = encase::private::CreateFrom::create_from(reader);
        LinearRgba {
            red,
            green,
            blue,
            alpha,
        }
    }
}

impl encase::ShaderSize for LinearRgba {}

#[cfg(test)]
mod tests {
    use super::*;

    #[test]
    fn euclidean_distance() {
        // White to black
        let a = LinearRgba::new(0.0, 0.0, 0.0, 1.0);
        let b = LinearRgba::new(1.0, 1.0, 1.0, 1.0);
        assert_eq!(a.distance_squared(&b), 3.0);

        // Alpha shouldn't matter
        let a = LinearRgba::new(0.0, 0.0, 0.0, 1.0);
        let b = LinearRgba::new(1.0, 1.0, 1.0, 0.0);
        assert_eq!(a.distance_squared(&b), 3.0);

        // Red to green
        let a = LinearRgba::new(0.0, 0.0, 0.0, 1.0);
        let b = LinearRgba::new(1.0, 0.0, 0.0, 1.0);
        assert_eq!(a.distance_squared(&b), 1.0);
    }

    #[test]
    fn darker_lighter() {
        // Darker and lighter should be commutative.
        let color = LinearRgba::new(0.4, 0.5, 0.6, 1.0);
        let darker1 = color.darker(0.1);
        let darker2 = darker1.darker(0.1);
        let twice_as_dark = color.darker(0.2);
        assert!(darker2.distance_squared(&twice_as_dark) < 0.0001);

        let lighter1 = color.lighter(0.1);
        let lighter2 = lighter1.lighter(0.1);
        let twice_as_light = color.lighter(0.2);
        assert!(lighter2.distance_squared(&twice_as_light) < 0.0001);
    }

    #[test]
    fn test_clamp() {
        let color_1 = LinearRgba::rgb(2., -1., 0.4);
        let color_2 = LinearRgba::rgb(0.031, 0.749, 1.);
        let mut color_3 = LinearRgba::rgb(-1., 1., 1.);

        assert!(!color_1.is_within_bounds());
        assert_eq!(color_1.clamped(), LinearRgba::rgb(1., 0., 0.4));

        assert!(color_2.is_within_bounds());
        assert_eq!(color_2, color_2.clamped());

        color_3.clamp();
        assert!(color_3.is_within_bounds());
        assert_eq!(color_3, LinearRgba::rgb(0., 1., 1.));
    }
}<|MERGE_RESOLUTION|>--- conflicted
+++ resolved
@@ -11,18 +11,13 @@
 /// <div>
 #[doc = include_str!("../docs/diagrams/model_graph.svg")]
 /// </div>
-<<<<<<< HEAD
-#[derive(Debug, Clone, Copy, PartialEq, Serialize, Deserialize, Reflect, Pod, Zeroable)]
-#[reflect(PartialEq, Serialize, Deserialize, Default)]
-=======
-#[derive(Debug, Clone, Copy, PartialEq, Reflect)]
+#[derive(Debug, Clone, Copy, PartialEq, Reflect, Pod, Zeroable)]
 #[reflect(PartialEq, Default)]
 #[cfg_attr(
     feature = "serialize",
     derive(serde::Serialize, serde::Deserialize),
     reflect(Serialize, Deserialize)
 )]
->>>>>>> 9e097076
 #[repr(C)]
 pub struct LinearRgba {
     /// The red channel. [0.0, 1.0]
