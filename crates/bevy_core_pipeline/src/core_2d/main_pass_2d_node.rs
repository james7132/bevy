--- conflicted
+++ resolved
@@ -83,12 +83,6 @@
                 .begin_render_pass(&pass_descriptor);
             let mut render_pass = TrackedRenderPass::new(render_pass);
 
-<<<<<<< HEAD
-            let mut draw_functions = draw_functions.write();
-            draw_functions.prepare(world);
-            let mut tracked_pass = TrackedRenderPass::new(render_pass);
-=======
->>>>>>> b44b606d
             if let Some(viewport) = camera.viewport.as_ref() {
                 render_pass.set_camera_viewport(viewport);
             }
