--- conflicted
+++ resolved
@@ -88,16 +88,11 @@
             if let Some(viewport) = camera.viewport.as_ref() {
                 tracked_pass.set_camera_viewport(viewport);
             }
-            for item in &transparent_phase.items {
+            for item in &transparent_phase.sorted {
                 let draw_function = draw_functions.get_mut(item.draw_function).unwrap();
                 draw_function.draw(world, &mut tracked_pass, view_entity, item);
             }
         }
-<<<<<<< HEAD
-        for item in &transparent_phase.sorted {
-            let draw_function = draw_functions.get_mut(item.draw_function).unwrap();
-            draw_function.draw(world, &mut tracked_pass, view_entity, item);
-=======
 
         // WebGL2 quirk: if ending with a render pass with a custom viewport, the viewport isn't
         // reset for the next render pass so add an empty render pass without a custom viewport
@@ -117,7 +112,6 @@
             render_context
                 .command_encoder
                 .begin_render_pass(&pass_descriptor);
->>>>>>> a138804d
         }
 
         Ok(())
