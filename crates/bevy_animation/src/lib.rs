//! Animation for the game engine Bevy

#![warn(missing_docs)]

use std::ops::Deref;
use std::time::Duration;

use bevy_app::{App, CoreStage, Plugin};
use bevy_asset::{AddAsset, Assets, Handle};
use bevy_core::Name;
use bevy_ecs::{
    change_detection::{DetectChanges, Mut},
    entity::Entity,
    prelude::Component,
    query::With,
    reflect::ReflectComponent,
    schedule::IntoSystemDescriptor,
    system::{Query, Res},
};
use bevy_hierarchy::{Children, Parent};
use bevy_math::{Quat, Vec3};
use bevy_reflect::{FromReflect, Reflect, TypeUuid};
use bevy_time::Time;
use bevy_transform::{prelude::Transform, TransformSystem};
use bevy_utils::{tracing::warn, HashMap};

#[allow(missing_docs)]
pub mod prelude {
    #[doc(hidden)]
    pub use crate::{
        AnimationClip, AnimationPlayer, AnimationPlugin, EntityPath, Keyframes, VariableCurve,
    };
}

/// List of keyframes for one of the attribute of a [`Transform`].
#[derive(Reflect, FromReflect, Clone, Debug)]
pub enum Keyframes {
    /// Keyframes for rotation.
    Rotation(Vec<Quat>),
    /// Keyframes for translation.
    Translation(Vec<Vec3>),
    /// Keyframes for scale.
    Scale(Vec<Vec3>),
}

/// Describes how an attribute of a [`Transform`] should be animated.
///
/// `keyframe_timestamps` and `keyframes` should have the same length.
#[derive(Reflect, FromReflect, Clone, Debug)]
pub struct VariableCurve {
    /// Timestamp for each of the keyframes.
    pub keyframe_timestamps: Vec<f32>,
    /// List of the keyframes.
    pub keyframes: Keyframes,
}

/// Path to an entity, with [`Name`]s. Each entity in a path must have a name.
#[derive(Reflect, FromReflect, Clone, Debug, Hash, PartialEq, Eq, Default)]
pub struct EntityPath {
    /// Parts of the path
    pub parts: Vec<Name>,
}

/// A list of [`VariableCurve`], and the [`EntityPath`] to which they apply.
#[derive(Reflect, FromReflect, Clone, TypeUuid, Debug, Default)]
#[uuid = "d81b7179-0448-4eb0-89fe-c067222725bf"]
pub struct AnimationClip {
    curves: Vec<Vec<VariableCurve>>,
    paths: HashMap<EntityPath, usize>,
    duration: f32,
}

impl AnimationClip {
    #[inline]
    /// [`VariableCurve`]s for each bone. Indexed by the bone ID.
    pub fn curves(&self) -> &Vec<Vec<VariableCurve>> {
        &self.curves
    }

    /// Gets the curves for a bone.
    ///
    /// Returns `None` if the bone is invalid.
    #[inline]
    pub fn get_curves(&self, bone_id: usize) -> Option<&'_ Vec<VariableCurve>> {
        self.curves.get(bone_id)
    }

    /// Gets the curves by it's [`EntityPath`].
    ///
    /// Returns `None` if the bone is invalid.
    #[inline]
    pub fn get_curves_by_path(&self, path: &EntityPath) -> Option<&'_ Vec<VariableCurve>> {
        self.paths.get(path).and_then(|id| self.curves.get(*id))
    }

    /// Duration of the clip, represented in seconds
    #[inline]
    pub fn duration(&self) -> f32 {
        self.duration
    }

    /// Add a [`VariableCurve`] to an [`EntityPath`].
    pub fn add_curve_to_path(&mut self, path: EntityPath, curve: VariableCurve) {
        // Update the duration of the animation by this curve duration if it's longer
        self.duration = self
            .duration
            .max(*curve.keyframe_timestamps.last().unwrap_or(&0.0));
        if let Some(bone_id) = self.paths.get(&path) {
            self.curves[*bone_id].push(curve);
        } else {
            let idx = self.curves.len();
            self.curves.push(vec![curve]);
            self.paths.insert(path, idx);
        }
    }
}

#[derive(Reflect)]
struct PlayingAnimation {
    repeat: bool,
    speed: f32,
    elapsed: f32,
    animation_clip: Handle<AnimationClip>,
    path_cache: Vec<Vec<Option<Entity>>>,
}

impl Default for PlayingAnimation {
    fn default() -> Self {
        Self {
            repeat: false,
            speed: 1.0,
            elapsed: 0.0,
            animation_clip: Default::default(),
            path_cache: Vec::new(),
        }
    }
}

/// An animation that is being faded out as part of a transition
struct AnimationTransition {
    /// The current weight. Starts at 1.0 and goes to 0.0 during the fade-out.
    current_weight: f32,
    /// How much to decrease `current_weight` per second
    weight_decline_per_sec: f32,
    /// The animation that is being faded out
    animation: PlayingAnimation,
}

/// Animation controls
#[derive(Component, Default, Reflect)]
#[reflect(Component)]
pub struct AnimationPlayer {
    paused: bool,

    animation: PlayingAnimation,

    // List of previous animations we're currently transitioning away from.
    // Usually this is empty, when transitioning between animations, there is
    // one entry. When another animation transition happens while a transition
    // is still ongoing, then there can be more than one entry.
    // Once a transition is finished, it will be automatically removed from the list
    #[reflect(ignore)]
    transitions: Vec<AnimationTransition>,
}

impl AnimationPlayer {
    /// Start playing an animation, resetting state of the player
    /// This will use a linear blending between the previous and the new animation to make a smooth transition
    pub fn start(&mut self, handle: Handle<AnimationClip>) -> &mut Self {
        self.animation = PlayingAnimation {
            animation_clip: handle,
            ..Default::default()
        };

        // We want a hard transition.
        // In case any previous transitions are still playing, stop them
        self.transitions.clear();

        self
    }

    /// Start playing an animation, resetting state of the player
    /// This will use a linear blending between the previous and the new animation to make a smooth transition
    pub fn start_with_transition(
        &mut self,
        handle: Handle<AnimationClip>,
        transition_duration: Duration,
    ) -> &mut Self {
        let mut animation = PlayingAnimation {
            animation_clip: handle,
            ..Default::default()
        };
        std::mem::swap(&mut animation, &mut self.animation);

        // Add the current transition. If other transitions are still ongoing,
        // this will keep those transitions running and cause a transition between
        // the output of that previous transition to the new animation.
        self.transitions.push(AnimationTransition {
            current_weight: 1.0,
            weight_decline_per_sec: 1.0 / transition_duration.as_secs_f32(),
            animation,
        });

        self
    }

    /// Start playing an animation, resetting state of the player, unless the requested animation is already playing.
    /// If `transition_duration` is set, this will use a linear blending
    /// between the previous and the new animation to make a smooth transition
    pub fn play(&mut self, handle: Handle<AnimationClip>) -> &mut Self {
        if self.animation.animation_clip != handle || self.is_paused() {
            self.start(handle);
        }
        self
    }

    /// Start playing an animation, resetting state of the player, unless the requested animation is already playing.
    /// This will use a linear blending between the previous and the new animation to make a smooth transition
    pub fn play_with_transition(
        &mut self,
        handle: Handle<AnimationClip>,
        transition_duration: Duration,
    ) -> &mut Self {
        if self.animation.animation_clip != handle || self.is_paused() {
            self.start_with_transition(handle, transition_duration);
        }
        self
    }

    /// Set the animation to repeat
    pub fn repeat(&mut self) -> &mut Self {
        self.animation.repeat = true;
        self
    }

    /// Stop the animation from repeating
    pub fn stop_repeating(&mut self) -> &mut Self {
        self.animation.repeat = false;
        self
    }

    /// Pause the animation
    pub fn pause(&mut self) {
        self.paused = true;
    }

    /// Unpause the animation
    pub fn resume(&mut self) {
        self.paused = false;
    }

    /// Is the animation paused
    pub fn is_paused(&self) -> bool {
        self.paused
    }

    /// Speed of the animation playback
    pub fn speed(&self) -> f32 {
        self.animation.speed
    }

    /// Set the speed of the animation playback
    pub fn set_speed(&mut self, speed: f32) -> &mut Self {
        self.animation.speed = speed;
        self
    }

    /// Time elapsed playing the animation
    pub fn elapsed(&self) -> f32 {
        self.animation.elapsed
    }

    /// Seek to a specific time in the animation
    pub fn set_elapsed(&mut self, elapsed: f32) -> &mut Self {
        self.animation.elapsed = elapsed;
        self
    }
}

fn find_bone(
    root: Entity,
    path: &EntityPath,
    children: &Query<&Children>,
    names: &Query<&Name>,
    path_cache: &mut Vec<Option<Entity>>,
) -> Option<Entity> {
    // PERF: finding the target entity can be optimised
    let mut current_entity = root;
    path_cache.resize(path.parts.len(), None);
    // Ignore the first name, it is the root node which we already have
    for (idx, part) in path.parts.iter().enumerate().skip(1) {
        let mut found = false;
        let children = children.get(current_entity).ok()?;
        if let Some(cached) = path_cache[idx] {
            if children.contains(&cached) {
                if let Ok(name) = names.get(cached) {
                    if name == part {
                        current_entity = cached;
                        found = true;
                    }
                }
            }
        }
        if !found {
            for child in children.deref() {
                if let Ok(name) = names.get(*child) {
                    if name == part {
                        // Found a children with the right name, continue to the next part
                        current_entity = *child;
                        path_cache[idx] = Some(*child);
                        found = true;
                        break;
                    }
                }
            }
        }
        if !found {
            warn!("Entity not found for path {:?} on part {:?}", path, part);
            return None;
        }
    }
    Some(current_entity)
}

/// Verify that there are no ancestors of a given entity that have an `AnimationPlayer`.
fn verify_no_ancestor_player(
    player_parent: Option<&Parent>,
    parents: &Query<(Option<With<AnimationPlayer>>, Option<&Parent>)>,
) -> bool {
    let Some(mut current) = player_parent.map(Parent::get) else { return true };
    loop {
        let Ok((maybe_player, parent)) = parents.get(current) else { return true };
        if maybe_player.is_some() {
            return false;
        }
        if let Some(parent) = parent {
            current = parent.get();
        } else {
            return true;
        }
    }
}

/// System that will play all animations, using any entity with a [`AnimationPlayer`]
/// and a [`Handle<AnimationClip>`] as an animation root
pub fn animation_player(
    time: Res<Time>,
    animations: Res<Assets<AnimationClip>>,
    children: Query<&Children>,
    names: Query<&Name>,
    transforms: Query<&mut Transform>,
    parents: Query<(Option<With<AnimationPlayer>>, Option<&Parent>)>,
    mut animation_players: Query<(Entity, Option<&Parent>, &mut AnimationPlayer)>,
) {
<<<<<<< HEAD
    animation_players.par_for_each_mut(10, |(root, maybe_parent, mut player)| {
        update_transitions(&mut player, &time);
        run_animation_player(
            root,
            player,
            &time,
            &animations,
            &names,
            &transforms,
            maybe_parent,
            &parents,
            &children,
        );
    });
=======
    animation_players
        .par_iter_mut()
        .for_each_mut(|(root, maybe_parent, mut player)| {
            update_transitions(&mut player, &time);
            run_animation_player(
                root,
                player,
                &time,
                &animations,
                &names,
                &transforms,
                maybe_parent,
                &parents,
                &children,
            );
        });
>>>>>>> ff5e4fd1
}

#[allow(clippy::too_many_arguments)]
fn run_animation_player(
    root: Entity,
    mut player: Mut<AnimationPlayer>,
    time: &Time,
    animations: &Assets<AnimationClip>,
    names: &Query<&Name>,
    transforms: &Query<&mut Transform>,
    maybe_parent: Option<&Parent>,
    parents: &Query<(Option<With<AnimationPlayer>>, Option<&Parent>)>,
    children: &Query<&Children>,
) {
    let paused = player.paused;
    // Continue if paused unless the `AnimationPlayer` was changed
    // This allow the animation to still be updated if the player.elapsed field was manually updated in pause
    if paused && !player.is_changed() {
        return;
    }

    // Apply the main animation
    apply_animation(
        1.0,
        &mut player.animation,
        paused,
        root,
        time,
        animations,
        names,
        transforms,
        maybe_parent,
        parents,
        children,
    );

    // Apply any potential fade-out transitions from previous animations
    for AnimationTransition {
        current_weight,
        animation,
        ..
    } in &mut player.transitions
    {
        apply_animation(
            *current_weight,
            animation,
            paused,
            root,
            time,
            animations,
            names,
            transforms,
            maybe_parent,
            parents,
            children,
        );
    }
}

#[allow(clippy::too_many_arguments)]
fn apply_animation(
    weight: f32,
    animation: &mut PlayingAnimation,
    paused: bool,
    root: Entity,
    time: &Time,
    animations: &Assets<AnimationClip>,
    names: &Query<&Name>,
    transforms: &Query<&mut Transform>,
    maybe_parent: Option<&Parent>,
    parents: &Query<(Option<With<AnimationPlayer>>, Option<&Parent>)>,
    children: &Query<&Children>,
) {
    if let Some(animation_clip) = animations.get(&animation.animation_clip) {
        if !paused {
            animation.elapsed += time.delta_seconds() * animation.speed;
        }
        let mut elapsed = animation.elapsed;
        if animation.repeat {
            elapsed %= animation_clip.duration;
        }
        if elapsed < 0.0 {
            elapsed += animation_clip.duration;
        }
        if animation.path_cache.len() != animation_clip.paths.len() {
            animation.path_cache = vec![Vec::new(); animation_clip.paths.len()];
        }
        if !verify_no_ancestor_player(maybe_parent, parents) {
            warn!("Animation player on {:?} has a conflicting animation player on an ancestor. Cannot safely animate.", root);
            return;
        }

        for (path, bone_id) in &animation_clip.paths {
            let cached_path = &mut animation.path_cache[*bone_id];
            let curves = animation_clip.get_curves(*bone_id).unwrap();
            let Some(target) = find_bone(root, path, children, names, cached_path) else { continue };
            // SAFETY: The verify_no_ancestor_player check above ensures that two animation players cannot alias
            // any of their descendant Transforms.
            //
            // The system scheduler prevents any other system from mutating Transforms at the same time,
            // so the only way this fetch can alias is if two AnimationPlayers are targetting the same bone.
            // This can only happen if there are two or more AnimationPlayers are ancestors to the same
            // entities. By verifying that there is no other AnimationPlayer in the ancestors of a
            // running AnimationPlayer before animating any entity, this fetch cannot alias.
            //
            // This means only the AnimationPlayers closest to the root of the hierarchy will be able
            // to run their animation. Any players in the children or descendants will log a warning
            // and do nothing.
            let Ok(mut transform) = (unsafe { transforms.get_unchecked(target) }) else { continue };
            for curve in curves {
                // Some curves have only one keyframe used to set a transform
                if curve.keyframe_timestamps.len() == 1 {
                    match &curve.keyframes {
                        Keyframes::Rotation(keyframes) => {
                            transform.rotation = transform.rotation.slerp(keyframes[0], weight);
                        }
                        Keyframes::Translation(keyframes) => {
                            transform.translation =
                                transform.translation.lerp(keyframes[0], weight);
                        }
                        Keyframes::Scale(keyframes) => {
                            transform.scale = transform.scale.lerp(keyframes[0], weight);
                        }
                    }
                    continue;
                }

                // Find the current keyframe
                // PERF: finding the current keyframe can be optimised
                let step_start = match curve
                    .keyframe_timestamps
                    .binary_search_by(|probe| probe.partial_cmp(&elapsed).unwrap())
                {
                    Ok(n) if n >= curve.keyframe_timestamps.len() - 1 => continue, // this curve is finished
                    Ok(i) => i,
                    Err(0) => continue, // this curve isn't started yet
                    Err(n) if n > curve.keyframe_timestamps.len() - 1 => continue, // this curve is finished
                    Err(i) => i - 1,
                };
                let ts_start = curve.keyframe_timestamps[step_start];
                let ts_end = curve.keyframe_timestamps[step_start + 1];
                let lerp = (elapsed - ts_start) / (ts_end - ts_start);

                // Apply the keyframe
                match &curve.keyframes {
                    Keyframes::Rotation(keyframes) => {
                        let rot_start = keyframes[step_start];
                        let mut rot_end = keyframes[step_start + 1];
                        // Choose the smallest angle for the rotation
                        if rot_end.dot(rot_start) < 0.0 {
                            rot_end = -rot_end;
                        }
                        // Rotations are using a spherical linear interpolation
                        let rot = rot_start.normalize().slerp(rot_end.normalize(), lerp);
                        transform.rotation = transform.rotation.slerp(rot, weight);
                    }
                    Keyframes::Translation(keyframes) => {
                        let translation_start = keyframes[step_start];
                        let translation_end = keyframes[step_start + 1];
                        let result = translation_start.lerp(translation_end, lerp);
                        transform.translation = transform.translation.lerp(result, weight);
                    }
                    Keyframes::Scale(keyframes) => {
                        let scale_start = keyframes[step_start];
                        let scale_end = keyframes[step_start + 1];
                        let result = scale_start.lerp(scale_end, lerp);
                        transform.scale = transform.scale.lerp(result, weight);
                    }
                }
            }
        }
    }
}

fn update_transitions(player: &mut AnimationPlayer, time: &Time) {
    player.transitions.retain_mut(|animation| {
        animation.current_weight -= animation.weight_decline_per_sec * time.delta_seconds();
        animation.current_weight > 0.0
    });
}

/// Adds animation support to an app
#[derive(Default)]
pub struct AnimationPlugin {}

impl Plugin for AnimationPlugin {
    fn build(&self, app: &mut App) {
        app.add_asset::<AnimationClip>()
            .register_asset_reflect::<AnimationClip>()
            .register_type::<AnimationPlayer>()
            .add_system_to_stage(
                CoreStage::PostUpdate,
                animation_player.before(TransformSystem::TransformPropagate),
            );
    }
}<|MERGE_RESOLUTION|>--- conflicted
+++ resolved
@@ -352,22 +352,6 @@
     parents: Query<(Option<With<AnimationPlayer>>, Option<&Parent>)>,
     mut animation_players: Query<(Entity, Option<&Parent>, &mut AnimationPlayer)>,
 ) {
-<<<<<<< HEAD
-    animation_players.par_for_each_mut(10, |(root, maybe_parent, mut player)| {
-        update_transitions(&mut player, &time);
-        run_animation_player(
-            root,
-            player,
-            &time,
-            &animations,
-            &names,
-            &transforms,
-            maybe_parent,
-            &parents,
-            &children,
-        );
-    });
-=======
     animation_players
         .par_iter_mut()
         .for_each_mut(|(root, maybe_parent, mut player)| {
@@ -384,7 +368,6 @@
                 &children,
             );
         });
->>>>>>> ff5e4fd1
 }
 
 #[allow(clippy::too_many_arguments)]
