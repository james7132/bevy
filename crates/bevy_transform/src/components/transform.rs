use super::GlobalTransform;
use bevy_ecs::{component::Component, reflect::ReflectComponent};
use bevy_math::{const_vec3, Mat3, Mat4, Quat, Vec3};
use bevy_reflect::Reflect;
use std::ops::Mul;

/// Describe the position of an entity. If the entity has a parent, the position is relative
/// to its parent position.
///
/// * To place or move an entity, you should set its [`Transform`].
/// * To get the global position of an entity, you should get its [`GlobalTransform`].
/// * To be displayed, an entity must have both a [`Transform`] and a [`GlobalTransform`].
///   * You may use the [`TransformBundle`](crate::TransformBundle) to guarantee this.
///
/// ## [`Transform`] and [`GlobalTransform`]
///
/// [`Transform`] is the position of an entity relative to its parent position, or the reference
/// frame if it doesn't have a [`Parent`](bevy_hierarchy::Parent).
///
/// [`GlobalTransform`] is the position of an entity relative to the reference frame.
///
<<<<<<< HEAD
/// [`GlobalTransform`] is updated from [`Transform`] in the systems labelled
/// [`TransformSystem::TransformPropagate`](crate::TransformSystem::TransformPropagate).
=======
/// [`GlobalTransform`] is updated from [`Transform`] in the system
/// [`transform_propagate_system`](crate::transform_propagate_system).
>>>>>>> 9dfd4e4b
///
/// This system runs in stage [`CoreStage::PostUpdate`](crate::CoreStage::PostUpdate). If you
/// update the[`Transform`] of an entity in this stage or after, you will notice a 1 frame lag
/// before the [`GlobalTransform`] is updated.
#[derive(Component, Debug, PartialEq, Clone, Copy, Reflect)]
#[reflect(Component, PartialEq)]
pub struct Transform {
    /// Position of the entity. In 2d, the last value of the `Vec3` is used for z-ordering.
    pub translation: Vec3,
    /// Rotation of the entity.
    pub rotation: Quat,
    /// Scale of the entity.
    pub scale: Vec3,
}

impl Transform {
    /// Creates a new [`Transform`] at the position `(x, y, z)`. In 2d, the `z` component
    /// is used for z-ordering elements: higher `z`-value will be in front of lower
    /// `z`-value.
    #[inline]
    pub const fn from_xyz(x: f32, y: f32, z: f32) -> Self {
        Self::from_translation(const_vec3!([x, y, z]))
    }

    /// Creates a new identity [`Transform`], with no translation, rotation, and a scale of 1 on
    /// all axes.
    #[inline]
    pub const fn identity() -> Self {
        Transform {
            translation: Vec3::ZERO,
            rotation: Quat::IDENTITY,
            scale: Vec3::ONE,
        }
    }

    /// Extracts the translation, rotation, and scale from `matrix`. It must be a 3d affine
    /// transformation matrix.
    #[inline]
    pub fn from_matrix(matrix: Mat4) -> Self {
        let (scale, rotation, translation) = matrix.to_scale_rotation_translation();

        Transform {
            translation,
            rotation,
            scale,
        }
    }

    /// Creates a new [`Transform`], with `translation`. Rotation will be 0 and scale 1 on
    /// all axes.
    #[inline]
    pub const fn from_translation(translation: Vec3) -> Self {
        Transform {
            translation,
            ..Self::identity()
        }
    }

    /// Creates a new [`Transform`], with `rotation`. Translation will be 0 and scale 1 on
    /// all axes.
    #[inline]
    pub const fn from_rotation(rotation: Quat) -> Self {
        Transform {
            rotation,
            ..Self::identity()
        }
    }

    /// Creates a new [`Transform`], with `scale`. Translation will be 0 and rotation 0 on
    /// all axes.
    #[inline]
    pub const fn from_scale(scale: Vec3) -> Self {
        Transform {
            scale,
            ..Self::identity()
        }
    }

    /// Updates and returns this [`Transform`] by rotating it so that its unit vector in the
    /// local z direction is toward `target` and its unit vector in the local y direction
    /// is toward `up`.
    #[inline]
    #[must_use]
    pub fn looking_at(mut self, target: Vec3, up: Vec3) -> Self {
        self.look_at(target, up);
        self
    }

    /// Returns this [`Transform`] with a new translation.
    #[inline]
    pub const fn with_translation(mut self, translation: Vec3) -> Self {
        self.translation = translation;
        self
    }

    /// Returns this [`Transform`] with a new rotation.
    #[inline]
    pub const fn with_rotation(mut self, rotation: Quat) -> Self {
        self.rotation = rotation;
        self
    }

    /// Returns this [`Transform`] with a new scale.
    #[inline]
    pub const fn with_scale(mut self, scale: Vec3) -> Self {
        self.scale = scale;
        self
    }

    /// Returns the 3d affine transformation matrix from this transforms translation,
    /// rotation, and scale.
    #[inline]
    pub fn compute_matrix(&self) -> Mat4 {
        Mat4::from_scale_rotation_translation(self.scale, self.rotation, self.translation)
    }

    /// Get the unit vector in the local x direction.
    #[inline]
    pub fn local_x(&self) -> Vec3 {
        self.rotation * Vec3::X
    }

    /// Equivalent to [`-local_x()`][Transform::local_x()]
    #[inline]
    pub fn left(&self) -> Vec3 {
        -self.local_x()
    }

    /// Equivalent to [`local_x()`][Transform::local_x()]
    #[inline]
    pub fn right(&self) -> Vec3 {
        self.local_x()
    }

    /// Get the unit vector in the local y direction.
    #[inline]
    pub fn local_y(&self) -> Vec3 {
        self.rotation * Vec3::Y
    }

    /// Equivalent to [`local_y()`][Transform::local_y]
    #[inline]
    pub fn up(&self) -> Vec3 {
        self.local_y()
    }

    /// Equivalent to [`-local_y()`][Transform::local_y]
    #[inline]
    pub fn down(&self) -> Vec3 {
        -self.local_y()
    }

    /// Get the unit vector in the local z direction.
    #[inline]
    pub fn local_z(&self) -> Vec3 {
        self.rotation * Vec3::Z
    }

    /// Equivalent to [`-local_z()`][Transform::local_z]
    #[inline]
    pub fn forward(&self) -> Vec3 {
        -self.local_z()
    }

    /// Equivalent to [`local_z()`][Transform::local_z]
    #[inline]
    pub fn back(&self) -> Vec3 {
        self.local_z()
    }

    /// Rotates the transform by the given rotation.
    #[inline]
    pub fn rotate(&mut self, rotation: Quat) {
        self.rotation = rotation * self.rotation;
    }

    /// Rotates this [`Transform`] around a point in space.
    /// If the point is a zero vector, this will rotate around the parent (if any) or the origin.
    #[inline]
    pub fn rotate_around(&mut self, point: Vec3, rotation: Quat) {
        self.translation = point + rotation * (self.translation - point);
        self.rotation *= rotation;
    }

    /// Multiplies `self` with `transform` component by component, returning the
    /// resulting [`Transform`]
    #[inline]
    #[must_use]
    pub fn mul_transform(&self, transform: Transform) -> Self {
        let translation = self.mul_vec3(transform.translation);
        let rotation = self.rotation * transform.rotation;
        let scale = self.scale * transform.scale;
        Transform {
            translation,
            rotation,
            scale,
        }
    }

    /// Returns a [`Vec3`] of this [`Transform`] applied to `value`.
    #[inline]
    pub fn mul_vec3(&self, mut value: Vec3) -> Vec3 {
        value = self.scale * value;
        value = self.rotation * value;
        value += self.translation;
        value
    }

    /// Changes the `scale` of this [`Transform`], multiplying the current `scale` by
    /// `scale_factor`.
    #[inline]
    pub fn apply_non_uniform_scale(&mut self, scale_factor: Vec3) {
        self.scale *= scale_factor;
    }

    /// Rotates this [`Transform`] so that its local z direction is toward
    /// `target` and its local y direction is toward `up`.
    #[inline]
    pub fn look_at(&mut self, target: Vec3, up: Vec3) {
        let forward = Vec3::normalize(self.translation - target);
        let right = up.cross(forward).normalize();
        let up = forward.cross(right);
        self.rotation = Quat::from_mat3(&Mat3::from_cols(right, up, forward));
    }
}

impl Default for Transform {
    fn default() -> Self {
        Self::identity()
    }
}

impl From<GlobalTransform> for Transform {
    fn from(transform: GlobalTransform) -> Self {
        Self {
            translation: transform.translation,
            rotation: transform.rotation,
            scale: transform.scale,
        }
    }
}

impl Mul<Transform> for Transform {
    type Output = Transform;

    fn mul(self, transform: Transform) -> Self::Output {
        self.mul_transform(transform)
    }
}

impl Mul<Vec3> for Transform {
    type Output = Vec3;

    fn mul(self, value: Vec3) -> Self::Output {
        self.mul_vec3(value)
    }
}<|MERGE_RESOLUTION|>--- conflicted
+++ resolved
@@ -19,13 +19,8 @@
 ///
 /// [`GlobalTransform`] is the position of an entity relative to the reference frame.
 ///
-<<<<<<< HEAD
 /// [`GlobalTransform`] is updated from [`Transform`] in the systems labelled
 /// [`TransformSystem::TransformPropagate`](crate::TransformSystem::TransformPropagate).
-=======
-/// [`GlobalTransform`] is updated from [`Transform`] in the system
-/// [`transform_propagate_system`](crate::transform_propagate_system).
->>>>>>> 9dfd4e4b
 ///
 /// This system runs in stage [`CoreStage::PostUpdate`](crate::CoreStage::PostUpdate). If you
 /// update the[`Transform`] of an entity in this stage or after, you will notice a 1 frame lag
