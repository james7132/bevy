#![warn(missing_docs)]
#![warn(clippy::undocumented_unsafe_blocks)]
#![doc = include_str!("../README.md")]

/// The basic components of the transform crate
pub mod components;
mod systems;

#[doc(hidden)]
pub mod prelude {
    #[doc(hidden)]
    pub use crate::{components::*, TransformBundle, TransformPlugin};
}

use bevy_app::prelude::*;
use bevy_ecs::prelude::*;
use bevy_hierarchy::ValidParentCheckPlugin;
use prelude::{GlobalTransform, Transform};

/// A [`Bundle`] of the [`Transform`] and [`GlobalTransform`]
/// [`Component`](bevy_ecs::component::Component)s, which describe the position of an entity.
///
/// * To place or move an entity, you should set its [`Transform`].
/// * To get the global transform of an entity, you should get its [`GlobalTransform`].
/// * For transform hierarchies to work correctly, you must have both a [`Transform`] and a [`GlobalTransform`].
///   * You may use the [`TransformBundle`] to guarantee this.
///
/// ## [`Transform`] and [`GlobalTransform`]
///
/// [`Transform`] is the position of an entity relative to its parent position, or the reference
/// frame if it doesn't have a parent.
///
/// [`GlobalTransform`] is the position of an entity relative to the reference frame.
///
<<<<<<< HEAD
/// [`GlobalTransform`] is updated from [`Transform`] in the systems labelled
/// [`TransformSystem::TransformPropagate`](crate::TransformSystem::TransformPropagate).
=======
/// [`GlobalTransform`] is updated from [`Transform`] in the systems labeled
/// [`TransformPropagate`](crate::TransformSystem::TransformPropagate).
>>>>>>> eaeba086
///
/// This system runs in stage [`CoreStage::PostUpdate`](crate::CoreStage::PostUpdate). If you
/// update the [`Transform`] of an entity in this stage or after, you will notice a 1 frame lag
/// before the [`GlobalTransform`] is updated.
#[derive(Bundle, Clone, Copy, Debug, Default)]
pub struct TransformBundle {
    /// The transform of the entity.
    pub local: Transform,
    /// The global transform of the entity.
    pub global: GlobalTransform,
}

impl TransformBundle {
    /// An identity [`TransformBundle`] with no translation, rotation, and a scale of 1 on all axes.
    pub const IDENTITY: Self = TransformBundle {
        local: Transform::IDENTITY,
        global: GlobalTransform::IDENTITY,
    };

    /// Creates a new [`TransformBundle`] from a [`Transform`].
    ///
    /// This initializes [`GlobalTransform`] as identity, to be updated later by the
    /// [`CoreStage::PostUpdate`](crate::CoreStage::PostUpdate) stage.
    #[inline]
    pub const fn from_transform(transform: Transform) -> Self {
        TransformBundle {
            local: transform,
            ..Self::IDENTITY
        }
    }
}

impl From<Transform> for TransformBundle {
    #[inline]
    fn from(transform: Transform) -> Self {
        Self::from_transform(transform)
    }
}
/// Label enum for the systems relating to transform propagation
#[derive(Debug, Hash, PartialEq, Eq, Clone, SystemLabel)]
pub enum TransformSystem {
    /// Propagates changes in transform to children's [`GlobalTransform`](crate::components::GlobalTransform)
    TransformPropagate,
}

/// The base plugin for handling [`Transform`] components
#[derive(Default)]
pub struct TransformPlugin;

impl Plugin for TransformPlugin {
    fn build(&self, app: &mut App) {
        app.register_type::<Transform>()
            .register_type::<GlobalTransform>()
            .add_plugin(ValidParentCheckPlugin::<GlobalTransform>::default())
            // add transform systems to startup so the first update is "correct"
            .add_startup_system_to_stage(
                StartupStage::PostStartup,
                systems::sync_simple_transforms.label(TransformSystem::TransformPropagate),
            )
            .add_startup_system_to_stage(
                StartupStage::PostStartup,
                systems::propagate_transforms.label(TransformSystem::TransformPropagate),
            )
            .add_system_to_stage(
                CoreStage::PostUpdate,
                systems::sync_simple_transforms.label(TransformSystem::TransformPropagate),
            )
            .add_startup_system_to_stage(
                StartupStage::PostStartup,
                systems::transform_propagate_flat_system
                    .label(TransformSystem::TransformPropagate)
                    .after(HierarchySystem::ParentUpdate),
            )
            .add_system_to_stage(
                CoreStage::PostUpdate,
<<<<<<< HEAD
                systems::transform_propagate_system
                    .label(TransformSystem::TransformPropagate)
                    .after(HierarchySystem::ParentUpdate),
            )
            .add_system_to_stage(
                CoreStage::PostUpdate,
                systems::transform_propagate_flat_system
                    .label(TransformSystem::TransformPropagate)
                    .after(HierarchySystem::ParentUpdate),
=======
                systems::propagate_transforms.label(TransformSystem::TransformPropagate),
>>>>>>> eaeba086
            );
    }
}<|MERGE_RESOLUTION|>--- conflicted
+++ resolved
@@ -32,13 +32,8 @@
 ///
 /// [`GlobalTransform`] is the position of an entity relative to the reference frame.
 ///
-<<<<<<< HEAD
-/// [`GlobalTransform`] is updated from [`Transform`] in the systems labelled
-/// [`TransformSystem::TransformPropagate`](crate::TransformSystem::TransformPropagate).
-=======
 /// [`GlobalTransform`] is updated from [`Transform`] in the systems labeled
 /// [`TransformPropagate`](crate::TransformSystem::TransformPropagate).
->>>>>>> eaeba086
 ///
 /// This system runs in stage [`CoreStage::PostUpdate`](crate::CoreStage::PostUpdate). If you
 /// update the [`Transform`] of an entity in this stage or after, you will notice a 1 frame lag
@@ -106,27 +101,9 @@
                 CoreStage::PostUpdate,
                 systems::sync_simple_transforms.label(TransformSystem::TransformPropagate),
             )
-            .add_startup_system_to_stage(
-                StartupStage::PostStartup,
-                systems::transform_propagate_flat_system
-                    .label(TransformSystem::TransformPropagate)
-                    .after(HierarchySystem::ParentUpdate),
-            )
             .add_system_to_stage(
                 CoreStage::PostUpdate,
-<<<<<<< HEAD
-                systems::transform_propagate_system
-                    .label(TransformSystem::TransformPropagate)
-                    .after(HierarchySystem::ParentUpdate),
-            )
-            .add_system_to_stage(
-                CoreStage::PostUpdate,
-                systems::transform_propagate_flat_system
-                    .label(TransformSystem::TransformPropagate)
-                    .after(HierarchySystem::ParentUpdate),
-=======
                 systems::propagate_transforms.label(TransformSystem::TransformPropagate),
->>>>>>> eaeba086
             );
     }
 }