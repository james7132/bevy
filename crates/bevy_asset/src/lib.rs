--- conflicted
+++ resolved
@@ -30,10 +30,6 @@
 
 use bevy_app::{prelude::Plugin, App};
 use bevy_ecs::schedule::{StageLabel, SystemStage};
-<<<<<<< HEAD
-use bevy_tasks::TaskPool;
-=======
->>>>>>> 012ae07d
 
 /// The names of asset stages in an App Schedule
 #[derive(Debug, Hash, PartialEq, Eq, Clone, StageLabel)]
@@ -85,11 +81,6 @@
 impl Plugin for AssetPlugin {
     fn build(&self, app: &mut App) {
         if !app.world.contains_resource::<AssetServer>() {
-<<<<<<< HEAD
-            let task_pool = app.world.resource::<TaskPool>().clone();
-
-=======
->>>>>>> 012ae07d
             let source = create_platform_default_asset_io(app);
             let asset_server = AssetServer::with_boxed_io(source);
             app.insert_resource(asset_server);
