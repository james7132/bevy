use bevy_app::{App, Plugin};
use bevy_ecs::{
    event::Events,
    schedule::SystemLabel,
    system::{NonSendMut, Res, ResMut, SystemState},
};
use bevy_tasks::TaskPool;
use bevy_utils::HashMap;
use std::{
    ops::{Deref, DerefMut},
    path::Path,
};

use crate::{
    Asset, AssetEvent, AssetPlugin, AssetServer, AssetServerSettings, Assets, FileAssetIo, Handle,
    HandleUntyped,
};

/// A "debug asset app", whose sole responsibility is hot reloading assets that are
/// "internal" / compiled-in to Bevy Plugins.
pub struct DebugAssetApp(App);

impl Deref for DebugAssetApp {
    type Target = App;

    fn deref(&self) -> &Self::Target {
        &self.0
    }
}

impl DerefMut for DebugAssetApp {
    fn deref_mut(&mut self) -> &mut Self::Target {
        &mut self.0
    }
}

#[derive(SystemLabel, Debug, Clone, PartialEq, Eq, Hash)]
pub struct DebugAssetAppRun;

/// Facilitates the creation of a "debug asset app", whose sole responsibility is hot reloading
/// assets that are "internal" / compiled-in to Bevy Plugins.
/// Pair with [`load_internal_asset`](crate::load_internal_asset) to load "hot reloadable" assets
/// The `debug_asset_server` feature flag must also be enabled for hot reloading to work.
/// Currently only hot reloads assets stored in the `crates` folder.
#[derive(Default)]
pub struct DebugAssetServerPlugin;
pub struct HandleMap<T: Asset> {
    pub handles: HashMap<Handle<T>, Handle<T>>,
}

impl<T: Asset> Default for HandleMap<T> {
    fn default() -> Self {
        Self {
            handles: Default::default(),
        }
    }
}

impl Plugin for DebugAssetServerPlugin {
    fn build(&self, app: &mut bevy_app::App) {
        IoTaskPool::init(|| {
            TaskPoolBuilder::default()
                .num_threads(2)
                .thread_name("Debug Asset Server IO Task Pool".to_string())
                .build()
        });
        let mut debug_asset_app = App::new();
        debug_asset_app
<<<<<<< HEAD
            .insert_resource(
                TaskPool::build()
                    .thread_name("Debug Asset Server IO Task Pool")
                    .build(),
            )
=======
>>>>>>> 012ae07d
            .insert_resource(AssetServerSettings {
                asset_folder: "crates".to_string(),
                watch_for_changes: true,
            })
            .add_plugin(AssetPlugin);
        app.insert_non_send_resource(DebugAssetApp(debug_asset_app));
        app.add_system(run_debug_asset_app);
    }
}

fn run_debug_asset_app(mut debug_asset_app: NonSendMut<DebugAssetApp>) {
    debug_asset_app.0.update();
}

pub(crate) fn sync_debug_assets<T: Asset + Clone>(
    mut debug_asset_app: NonSendMut<DebugAssetApp>,
    mut assets: ResMut<Assets<T>>,
) {
    let world = &mut debug_asset_app.0.world;
    let mut state = SystemState::<(
        Res<Events<AssetEvent<T>>>,
        Res<HandleMap<T>>,
        Res<Assets<T>>,
    )>::new(world);
    let (changed_shaders, handle_map, debug_assets) = state.get_mut(world);
    for changed in changed_shaders.iter_current_update_events() {
        let debug_handle = match changed {
            AssetEvent::Created { handle } | AssetEvent::Modified { handle } => handle,
            AssetEvent::Removed { .. } => continue,
        };
        if let Some(handle) = handle_map.handles.get(debug_handle) {
            if let Some(debug_asset) = debug_assets.get(debug_handle) {
                assets.set_untracked(handle, debug_asset.clone());
            }
        }
    }
}

/// Uses the return type of the given loader to register the given handle with the appropriate type
/// and load the asset with the given `path` and parent `file_path`.
/// If this feels a bit odd ... thats because it is. This was built to improve the UX of the
/// `load_internal_asset` macro.
pub fn register_handle_with_loader<A: Asset>(
    _loader: fn(&'static str) -> A,
    app: &mut DebugAssetApp,
    handle: HandleUntyped,
    file_path: &str,
    path: &'static str,
) {
    let mut state = SystemState::<(ResMut<HandleMap<A>>, Res<AssetServer>)>::new(&mut app.world);
    let manifest_dir = std::env::var("CARGO_MANIFEST_DIR").unwrap();
    let manifest_dir_path = Path::new(&manifest_dir);
    let (mut handle_map, asset_server) = state.get_mut(&mut app.world);
    let asset_io = asset_server
        .asset_io()
        .downcast_ref::<FileAssetIo>()
        .expect("The debug AssetServer only works with FileAssetIo-backed AssetServers");
    let absolute_file_path = manifest_dir_path.join(
        Path::new(file_path)
            .parent()
            .expect("file path must have a parent"),
    );
    let asset_folder_relative_path = absolute_file_path
        .strip_prefix(asset_io.root_path())
        .expect("The AssetIo root path should be a prefix of the absolute file path");
    handle_map.handles.insert(
        asset_server.load(asset_folder_relative_path.join(path)),
        handle.clone_weak().typed::<A>(),
    );
}<|MERGE_RESOLUTION|>--- conflicted
+++ resolved
@@ -58,22 +58,14 @@
 
 impl Plugin for DebugAssetServerPlugin {
     fn build(&self, app: &mut bevy_app::App) {
-        IoTaskPool::init(|| {
-            TaskPoolBuilder::default()
-                .num_threads(2)
+        TaskPool::init(|| {
+            TaskPool::build()
+                .max_threads(2)
                 .thread_name("Debug Asset Server IO Task Pool".to_string())
                 .build()
         });
         let mut debug_asset_app = App::new();
         debug_asset_app
-<<<<<<< HEAD
-            .insert_resource(
-                TaskPool::build()
-                    .thread_name("Debug Asset Server IO Task Pool")
-                    .build(),
-            )
-=======
->>>>>>> 012ae07d
             .insert_resource(AssetServerSettings {
                 asset_folder: "crates".to_string(),
                 watch_for_changes: true,
