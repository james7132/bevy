--- conflicted
+++ resolved
@@ -7,11 +7,7 @@
 use anyhow::Result;
 use bevy_ecs::system::{Res, ResMut};
 use bevy_log::warn;
-<<<<<<< HEAD
 use bevy_tasks::{TaskGroup, TaskPool};
-=======
-use bevy_tasks::IoTaskPool;
->>>>>>> 012ae07d
 use bevy_utils::{Entry, HashMap, Uuid};
 use crossbeam_channel::TryRecvError;
 use parking_lot::{Mutex, RwLock};
@@ -378,14 +374,8 @@
     pub(crate) fn load_untracked(&self, asset_path: AssetPath<'_>, force: bool) -> HandleId {
         let server = self.clone();
         let owned_path = asset_path.to_owned();
-<<<<<<< HEAD
-        self.server
-            .task_pool
+        TaskPool::get()
             .spawn(TaskGroup::IO, async move {
-=======
-        IoTaskPool::get()
-            .spawn(async move {
->>>>>>> 012ae07d
                 if let Err(err) = server.load_async(owned_path, force).await {
                     warn!("{}", err);
                 }
@@ -626,7 +616,7 @@
 
     fn setup(asset_path: impl AsRef<Path>) -> AssetServer {
         use crate::FileAssetIo;
-        IoTaskPool::init(Default::default);
+        TaskPool::init(Default::default);
         AssetServer::new(FileAssetIo::new(asset_path, false))
     }
 
