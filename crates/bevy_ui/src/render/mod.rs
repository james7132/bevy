--- conflicted
+++ resolved
@@ -563,18 +563,8 @@
                         entity,
                         sort_key: FloatOrd(batch.z),
                     });
-<<<<<<< HEAD
                 }
             });
-=======
-                transparent_phase.add(TransparentUi {
-                    draw_function: draw_ui_function,
-                    pipeline,
-                    entity,
-                    sort_key: FloatOrd(batch.z),
-                });
-            }
->>>>>>> f487407e
         }
     }
 }