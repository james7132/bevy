--- conflicted
+++ resolved
@@ -54,17 +54,6 @@
         render_context: &mut RenderContext,
         world: &World,
     ) -> Result<(), NodeRunError> {
-<<<<<<< HEAD
-        let view_entity = graph.get_input_entity(Self::IN_VIEW)?;
-
-        // If there is no view entity, do not try to process the render phase for the view
-        let (transparent_phase, target) = match self.query.get_manual(world, view_entity) {
-            Ok(it) => it,
-            _ => return Ok(()),
-        };
-
-        if transparent_phase.sorted.is_empty() {
-=======
         let input_view_entity = graph.get_input_entity(Self::IN_VIEW)?;
 
         let (transparent_phase, target, camera_ui) =
@@ -73,8 +62,7 @@
             } else {
                 return Ok(());
             };
-        if transparent_phase.items.is_empty() {
->>>>>>> f487407e
+        if transparent_phase.sorted.is_empty() {
             return Ok(());
         }
         // Don't render UI for cameras where it is explicitly disabled
