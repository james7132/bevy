--- conflicted
+++ resolved
@@ -92,16 +92,6 @@
 
         transparent_phase.render(&mut render_pass, world, view_entity);
 
-<<<<<<< HEAD
-        let mut draw_functions = draw_functions.write();
-        draw_functions.prepare(world);
-        let mut tracked_pass = TrackedRenderPass::new(render_pass);
-        for item in &transparent_phase.items {
-            let draw_function = draw_functions.get_mut(item.draw_function).unwrap();
-            draw_function.draw(world, &mut tracked_pass, view_entity, item);
-        }
-=======
->>>>>>> b44b606d
         Ok(())
     }
 }
