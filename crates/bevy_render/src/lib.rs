#[cfg(target_pointer_width = "16")]
compile_error!("bevy_render cannot compile for a 16-bit platform.");

extern crate core;

pub mod camera;
pub mod color;
pub mod extract_component;
mod extract_param;
pub mod extract_resource;
pub mod globals;
pub mod mesh;
pub mod primitives;
pub mod rangefinder;
pub mod render_asset;
pub mod render_graph;
pub mod render_phase;
pub mod render_resource;
pub mod renderer;
pub mod settings;
mod spatial_bundle;
pub mod texture;
pub mod view;

use bevy_hierarchy::ValidParentCheckPlugin;
pub use extract_param::Extract;

pub mod prelude {
    #[doc(hidden)]
    pub use crate::{
        camera::{Camera, OrthographicProjection, PerspectiveProjection, Projection},
        color::Color,
        mesh::{shape, Mesh},
        render_resource::Shader,
        spatial_bundle::SpatialBundle,
        texture::{Image, ImagePlugin},
        view::{ComputedVisibility, Msaa, Visibility, VisibilityBundle},
    };
}

use globals::GlobalsPlugin;
pub use once_cell;

use crate::{
    camera::CameraPlugin,
    mesh::MeshPlugin,
<<<<<<< HEAD
    primitives::{CubemapFrusta, Frustum},
    render_graph::RenderGraph,
    render_resource::{
        lock_pipeline_cache, unlock_pipeline_cache, PipelineCache, Shader, ShaderLoader,
    },
    renderer::render_system,
    texture::ImagePlugin,
=======
    render_resource::{PipelineCache, Shader, ShaderLoader},
    renderer::{render_system, RenderInstance},
    settings::WgpuSettings,
>>>>>>> 85743ce4
    view::{ViewPlugin, WindowRenderPlugin},
};
use bevy_app::{App, AppLabel, Plugin};
use bevy_asset::{AddAsset, AssetServer};
use bevy_ecs::prelude::*;
use bevy_utils::tracing::debug;
use std::{
    any::TypeId,
    ops::{Deref, DerefMut},
};

/// Contains the default Bevy rendering backend based on wgpu.
#[derive(Default)]
pub struct RenderPlugin {
    pub wgpu_settings: WgpuSettings,
}

/// The labels of the default App rendering stages.
#[derive(Debug, Hash, PartialEq, Eq, Clone, StageLabel)]
pub enum RenderStage {
    /// Extract data from the "app world" and insert it into the "render world".
    /// This step should be kept as short as possible to increase the "pipelining potential" for
    /// running the next frame while rendering the current frame.
    Extract,

    /// Prepare render resources from the extracted data for the GPU.
    Prepare,

    /// Create [`BindGroups`](crate::render_resource::BindGroup) that depend on
    /// [`Prepare`](RenderStage::Prepare) data and queue up draw calls to run during the
    /// [`Render`](RenderStage::Render) stage.
    Queue,

    // TODO: This could probably be moved in favor of a system ordering abstraction in Render or Queue
    /// Sort the [`RenderPhases`](crate::render_phase::RenderPhase) here.
    PhaseSort,

    /// Actual rendering happens here.
    /// In most cases, only the render backend should insert resources here.
    Render,

    /// Cleanup render resources here.
    Cleanup,
}

/// The simulation [`World`] of the application, stored as a resource.
/// This resource is only available during [`RenderStage::Extract`] and not
/// during command application of that stage.
/// See [`Extract`] for more details.
#[derive(Resource, Default)]
pub struct MainWorld(World);

/// The Render App World. This is only available as a resource during the Extract step.
#[derive(Resource, Default)]
pub struct RenderWorld(World);

impl Deref for MainWorld {
    type Target = World;

    fn deref(&self) -> &Self::Target {
        &self.0
    }
}

impl DerefMut for MainWorld {
    fn deref_mut(&mut self) -> &mut Self::Target {
        &mut self.0
    }
}

pub mod main_graph {
    pub mod node {
        pub const CAMERA_DRIVER: &str = "camera_driver";
    }
}

/// A Label for the rendering sub-app.
#[derive(Debug, Clone, Copy, Hash, PartialEq, Eq, AppLabel)]
pub struct RenderApp;

impl Plugin for RenderPlugin {
    /// Initializes the renderer, sets up the [`RenderStage`](RenderStage) and creates the rendering sub-app.
    fn build(&self, app: &mut App) {
        app.add_asset::<Shader>()
            .add_debug_asset::<Shader>()
            .init_asset_loader::<ShaderLoader>()
            .init_debug_asset_loader::<ShaderLoader>();

        if let Some(backends) = self.wgpu_settings.backends {
            let windows = app.world.resource_mut::<bevy_window::Windows>();
            let instance = wgpu::Instance::new(backends);

            let surface = windows
                .get_primary()
                .and_then(|window| window.raw_handle())
                .map(|wrapper| unsafe {
                    let handle = wrapper.get_handle();
                    instance.create_surface(&handle)
                });

            let request_adapter_options = wgpu::RequestAdapterOptions {
                power_preference: self.wgpu_settings.power_preference,
                compatible_surface: surface.as_ref(),
                ..Default::default()
            };
            let (device, queue, adapter_info, render_adapter) =
                futures_lite::future::block_on(renderer::initialize_renderer(
                    &instance,
                    &self.wgpu_settings,
                    &request_adapter_options,
                ));
            debug!("Configured wgpu adapter Limits: {:#?}", device.limits());
            debug!("Configured wgpu adapter Features: {:#?}", device.features());
            app.insert_resource(device.clone())
                .insert_resource(queue.clone())
                .insert_resource(adapter_info.clone())
                .insert_resource(render_adapter.clone())
                .init_resource::<ScratchMainWorld>();

            let pipeline_cache = PipelineCache::new(device.clone());
            let asset_server = app.world.resource::<AssetServer>().clone();

            let mut render_app = App::empty();
<<<<<<< HEAD
            let mut extract_stage = SystemStage::parallel()
                .with_system(PipelineCache::extract_shaders)
                .with_system(lock_pipeline_cache);
=======
            let mut extract_stage =
                SystemStage::parallel().with_system(PipelineCache::extract_shaders);
            // Get the ComponentId for MainWorld. This does technically 'waste' a `WorldId`, but that's probably fine
            render_app.init_resource::<MainWorld>();
            render_app.world.remove_resource::<MainWorld>();
            let main_world_in_render = render_app
                .world
                .components()
                .get_resource_id(TypeId::of::<MainWorld>());
            // `Extract` systems must read from the main world. We want to emit an error when that doesn't occur
            // Safe to unwrap: Ensured it existed just above
            extract_stage.set_must_read_resource(main_world_in_render.unwrap());
>>>>>>> 85743ce4
            // don't apply buffers when the stage finishes running
            // extract stage runs on the render world, but buffers are applied
            // after access to the main world is removed
            // See also https://github.com/bevyengine/bevy/issues/5082
            extract_stage.set_apply_buffers(false);
            render_app
                .add_stage(RenderStage::Extract, extract_stage)
                .add_stage(RenderStage::Prepare, SystemStage::parallel())
                .add_stage(RenderStage::Queue, SystemStage::parallel())
                .add_stage(
                    RenderStage::PhaseSort,
                    SystemStage::parallel().with_system(unlock_pipeline_cache),
                )
                .add_stage(
                    RenderStage::Render,
                    SystemStage::parallel()
                        .with_system(PipelineCache::process_pipeline_queue_system)
                        .with_system(render_system.at_end()),
                )
                .add_stage(RenderStage::Cleanup, SystemStage::parallel())
                .init_resource::<render_graph::RenderGraph>()
                .insert_resource(RenderInstance(instance))
                .insert_resource(device)
                .insert_resource(queue)
                .insert_resource(render_adapter)
                .insert_resource(adapter_info)
                .insert_resource(pipeline_cache)
                .insert_resource(asset_server);

            let (sender, receiver) = bevy_time::create_time_channels();
            app.insert_resource(receiver);
            render_app.insert_resource(sender);

            app.add_sub_app(RenderApp, render_app, move |app_world, render_app| {
                #[cfg(feature = "trace")]
                let _render_span = bevy_utils::tracing::info_span!("renderer subapp").entered();
                {
                    #[cfg(feature = "trace")]
                    let _stage_span =
                        bevy_utils::tracing::info_span!("stage", name = "reserve_and_flush")
                            .entered();

                    // reserve all existing app entities for use in render_app
                    // they can only be spawned using `get_or_spawn()`
                    let total_count = app_world.entities().total_count();

                    assert_eq!(
                        render_app.world.entities().len(),
                        0,
                        "An entity was spawned after the entity list was cleared last frame and before the extract stage began. This is not supported",
                    );

                    // This is safe given the clear_entities call in the past frame and the assert above
                    unsafe {
                        render_app
                            .world
                            .entities_mut()
                            .flush_and_reserve_invalid_assuming_no_entities(total_count);
                    }
                }

                {
                    #[cfg(feature = "trace")]
                    let _stage_span =
                        bevy_utils::tracing::info_span!("stage", name = "extract").entered();

                    // extract
                    extract(app_world, render_app);
                }

                {
                    #[cfg(feature = "trace")]
                    let _stage_span =
                        bevy_utils::tracing::info_span!("stage", name = "prepare").entered();

                    // prepare
                    let prepare = render_app
                        .schedule
                        .get_stage_mut::<SystemStage>(RenderStage::Prepare)
                        .unwrap();
                    prepare.run(&mut render_app.world);
                }

                {
                    #[cfg(feature = "trace")]
                    let _stage_span =
                        bevy_utils::tracing::info_span!("stage", name = "queue").entered();

                    // queue
                    let queue = render_app
                        .schedule
                        .get_stage_mut::<SystemStage>(RenderStage::Queue)
                        .unwrap();
                    queue.run(&mut render_app.world);
                }

                {
                    #[cfg(feature = "trace")]
                    let _stage_span =
                        bevy_utils::tracing::info_span!("stage", name = "sort").entered();

                    // phase sort
                    let phase_sort = render_app
                        .schedule
                        .get_stage_mut::<SystemStage>(RenderStage::PhaseSort)
                        .unwrap();
                    phase_sort.run(&mut render_app.world);
                }

                {
                    #[cfg(feature = "trace")]
                    let _stage_span =
                        bevy_utils::tracing::info_span!("stage", name = "render").entered();

                    // render
                    let render = render_app
                        .schedule
                        .get_stage_mut::<SystemStage>(RenderStage::Render)
                        .unwrap();
                    render.run(&mut render_app.world);
                }

                {
                    #[cfg(feature = "trace")]
                    let _stage_span =
                        bevy_utils::tracing::info_span!("stage", name = "cleanup").entered();

                    // cleanup
                    let cleanup = render_app
                        .schedule
                        .get_stage_mut::<SystemStage>(RenderStage::Cleanup)
                        .unwrap();
                    cleanup.run(&mut render_app.world);
                }
                {
                    #[cfg(feature = "trace")]
                    let _stage_span =
                        bevy_utils::tracing::info_span!("stage", name = "clear_entities").entered();

                    render_app.world.clear_entities();
                }
            });
        }

        app.add_plugin(ValidParentCheckPlugin::<view::ComputedVisibility>::default())
            .add_plugin(WindowRenderPlugin)
            .add_plugin(CameraPlugin)
            .add_plugin(ViewPlugin)
            .add_plugin(MeshPlugin)
            .add_plugin(GlobalsPlugin);

        app.register_type::<color::Color>()
            .register_type::<primitives::Aabb>()
            .register_type::<primitives::CubemapFrusta>()
            .register_type::<primitives::Frustum>();
    }
}

/// A "scratch" world used to avoid allocating new worlds every frame when
/// swapping out the [`MainWorld`] for [`RenderStage::Extract`].
#[derive(Resource, Default)]
struct ScratchMainWorld(World);

/// Executes the [`Extract`](RenderStage::Extract) stage of the renderer.
/// This updates the render world with the extracted ECS data of the current frame.
fn extract(app_world: &mut World, render_app: &mut App) {
    let extract = render_app
        .schedule
        .get_stage_mut::<SystemStage>(RenderStage::Extract)
        .unwrap();

    // temporarily add the app world to the render world as a resource
    let scratch_world = app_world.remove_resource::<ScratchMainWorld>().unwrap();
    let inserted_world = std::mem::replace(app_world, scratch_world.0);
    let running_world = &mut render_app.world;
    running_world.insert_resource(MainWorld(inserted_world));

    extract.run(running_world);
    // move the app world back, as if nothing happened.
    let inserted_world = running_world.remove_resource::<MainWorld>().unwrap();
    let scratch_world = std::mem::replace(app_world, inserted_world.0);
    app_world.insert_resource(ScratchMainWorld(scratch_world));

    // Note: We apply buffers (read, Commands) after the `MainWorld` has been removed from the render app's world
    // so that in future, pipelining will be able to do this too without any code relying on it.
    // see <https://github.com/bevyengine/bevy/issues/5082>
    extract.apply_buffers(running_world);
}<|MERGE_RESOLUTION|>--- conflicted
+++ resolved
@@ -44,19 +44,11 @@
 use crate::{
     camera::CameraPlugin,
     mesh::MeshPlugin,
-<<<<<<< HEAD
-    primitives::{CubemapFrusta, Frustum},
-    render_graph::RenderGraph,
     render_resource::{
         lock_pipeline_cache, unlock_pipeline_cache, PipelineCache, Shader, ShaderLoader,
     },
-    renderer::render_system,
-    texture::ImagePlugin,
-=======
-    render_resource::{PipelineCache, Shader, ShaderLoader},
     renderer::{render_system, RenderInstance},
     settings::WgpuSettings,
->>>>>>> 85743ce4
     view::{ViewPlugin, WindowRenderPlugin},
 };
 use bevy_app::{App, AppLabel, Plugin};
@@ -180,13 +172,9 @@
             let asset_server = app.world.resource::<AssetServer>().clone();
 
             let mut render_app = App::empty();
-<<<<<<< HEAD
             let mut extract_stage = SystemStage::parallel()
                 .with_system(PipelineCache::extract_shaders)
                 .with_system(lock_pipeline_cache);
-=======
-            let mut extract_stage =
-                SystemStage::parallel().with_system(PipelineCache::extract_shaders);
             // Get the ComponentId for MainWorld. This does technically 'waste' a `WorldId`, but that's probably fine
             render_app.init_resource::<MainWorld>();
             render_app.world.remove_resource::<MainWorld>();
@@ -197,7 +185,6 @@
             // `Extract` systems must read from the main world. We want to emit an error when that doesn't occur
             // Safe to unwrap: Ensured it existed just above
             extract_stage.set_must_read_resource(main_world_in_render.unwrap());
->>>>>>> 85743ce4
             // don't apply buffers when the stage finishes running
             // extract stage runs on the render world, but buffers are applied
             // after access to the main world is removed
