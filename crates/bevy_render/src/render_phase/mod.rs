--- conflicted
+++ resolved
@@ -54,21 +54,7 @@
 
     /// Sorts all of its [`PhaseItems`](PhaseItem).
     pub fn sort(&mut self) {
-<<<<<<< HEAD
-        debug_assert!(self.sorted.is_empty());
-        let length = self.items.iter_mut().map(|batch| batch.get_mut().len()).sum();
-        self.sorted.reserve(length);
-        for batch in self.items.iter_mut() {
-            self.sorted.append(batch.get_mut());
-        }
-        if I::ALLOWS_UNSTABLE_SORT {
-            self.sorted.sort_unstable_by_key(|d| d.sort_key());
-        } else {
-            self.sorted.sort_by_key(|d| d.sort_key());
-        }
-=======
         I::sort(&mut self.items);
->>>>>>> a138804d
     }
 }
 
