--- conflicted
+++ resolved
@@ -114,7 +114,7 @@
             // SAFETY: `set_archetype` has been called above for the target table.
             if let Some(item) = self
                 .cursor
-                .fetch(archetype_entity.entity, archetype_entity.table_row)
+                .fetch(archetype_entity.entity(), archetype_entity.table_row())
             {
                 accum = func(accum, item);
             }
@@ -788,27 +788,8 @@
                 // SAFETY: set_archetype was called prior.
                 // `current_index` is an archetype index row in range of the current archetype, because if it was not, then the if above would have been executed.
                 let archetype_entity = self.archetype_entities.get_unchecked(self.current_index);
-<<<<<<< HEAD
-=======
-                if !F::filter_fetch(
-                    &mut self.filter,
-                    archetype_entity.entity(),
-                    archetype_entity.table_row(),
-                ) {
-                    self.current_index += 1;
-                    continue;
-                }
-
-                // SAFETY: set_archetype was called prior, `current_index` is an archetype index in range of the current archetype
-                // `current_index` is an archetype index row in range of the current archetype, because if it was not, then the if above would have been executed.
-                let item = Q::fetch(
-                    &mut self.fetch,
-                    archetype_entity.entity(),
-                    archetype_entity.table_row(),
-                );
->>>>>>> 6ada3566
                 self.current_index += 1;
-                if let Some(item) = self.fetch(archetype_entity.entity, archetype_entity.table_row)
+                if let Some(item) = self.fetch(archetype_entity.entity(), archetype_entity.table_row())
                 {
                     return Some(item);
                 }
