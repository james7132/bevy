use crate::{
    archetype::{Archetype, ArchetypeEntity, ArchetypeId, Archetypes},
    entity::{Entities, Entity},
    prelude::World,
    query::{ArchetypeFilter, DebugCheckedUnwrap, QueryState, WorldQuery},
<<<<<<< HEAD
    storage::{Table, TableId, Tables},
=======
    storage::{TableId, TableRow, Tables},
>>>>>>> 3dd8b42f
};
use std::{borrow::Borrow, iter::FusedIterator, marker::PhantomData, mem::MaybeUninit, ops::Range};

use super::ReadOnlyWorldQuery;

/// An [`Iterator`] over query results of a [`Query`](crate::system::Query).
///
/// This struct is created by the [`Query::iter`](crate::system::Query::iter) and
/// [`Query::iter_mut`](crate::system::Query::iter_mut) methods.
pub struct QueryIter<'w, 's, Q: WorldQuery, F: ReadOnlyWorldQuery> {
    tables: &'w Tables,
    archetypes: &'w Archetypes,
    query_state: &'s QueryState<Q, F>,
    cursor: QueryIterationCursor<'w, 's, Q, F>,
}

impl<'w, 's, Q: WorldQuery, F: ReadOnlyWorldQuery> QueryIter<'w, 's, Q, F> {
    /// # Safety
    /// This does not check for mutable query correctness. To be safe, make sure mutable queries
    /// have unique access to the components they query.
    /// This does not validate that `world.id()` matches `query_state.world_id`. Calling this on a `world`
    /// with a mismatched [`WorldId`](crate::world::WorldId) is unsound.
    pub(crate) unsafe fn new(
        world: &'w World,
        query_state: &'s QueryState<Q, F>,
        last_change_tick: u32,
        change_tick: u32,
    ) -> Self {
        QueryIter {
            query_state,
            tables: &world.storages().tables,
            archetypes: &world.archetypes,
            cursor: QueryIterationCursor::init(world, query_state, last_change_tick, change_tick),
        }
    }

    /// Executes the equivalent of [`Iterator::fold`] over a contiguous segment
    /// from an archetype.
    ///
    /// # Safety
    ///  - all `rows` must be in `[0, tables.entity_count)`.
    ///  - `table` must match the WorldQueries Q and F
    ///  - Both Q::IS_DENSE and F::IS_DENSE must be true.
    #[inline]
    pub(super) unsafe fn fold_table<B, Func>(
        &mut self,
        mut accum: B,
        func: &mut Func,
        table: &'w Table,
        rows: Range<usize>,
    ) -> B
    where
        Func: FnMut(B, Q::Item<'w>) -> B,
    {
        Q::set_table(&mut self.cursor.fetch, &self.query_state.fetch_state, table);
        F::set_table(
            &mut self.cursor.filter,
            &self.query_state.filter_state,
            table,
        );

        let entities = table.entities();
        for row in rows {
            let entity = entities.get_unchecked(row);
            // SAFETY: `set_table` has been called above for the target table.
            if let Some(item) = self.cursor.fetch(*entity, row) {
                accum = func(accum, item);
            }
        }
        accum
    }

    /// Executes the equivalent of [`Iterator::fold`] over a contiguous segment
    /// from an archetype.
    ///
    /// # Safety
    ///  - all `indicies` must be in `[0, archetype.len())`.
    ///  - `archetype` must match the WorldQueries Q and F
    ///  - Either Q::IS_DENSE or F::IS_DENSE must be false.
    #[inline]
    pub(super) unsafe fn fold_archetype<B, Func>(
        &mut self,
        mut accum: B,
        func: &mut Func,
        archetype: &'w Archetype,
        indices: Range<usize>,
    ) -> B
    where
        Func: FnMut(B, Q::Item<'w>) -> B,
    {
        let table = self.tables.get(archetype.table_id()).debug_checked_unwrap();
        Q::set_archetype(
            &mut self.cursor.fetch,
            &self.query_state.fetch_state,
            archetype,
            table,
        );
        F::set_archetype(
            &mut self.cursor.filter,
            &self.query_state.filter_state,
            archetype,
            table,
        );

        let entities = archetype.entities();
        for index in indices {
            let archetype_entity = entities.get_unchecked(index);
            // SAFETY: `set_archetype` has been called above for the target table.
            if let Some(item) = self
                .cursor
                .fetch(archetype_entity.entity(), archetype_entity.table_row())
            {
                accum = func(accum, item);
            }
        }
        accum
    }

    /// Executes the equivalent of [`Iterator::for_each`] over a contiguous segment
    /// from an table.
    ///
    /// # Safety
    ///  - all `rows` must be in `[0, tables.entity_count)`.
    ///  - `table` must match the WorldQueries Q and F
    ///  - Both Q::IS_DENSE and F::IS_DENSE must be true.
    #[inline]
    pub(super) unsafe fn for_each_table<Func>(
        &mut self,
        func: &mut Func,
        table: &'w Table,
        rows: Range<usize>,
    ) where
        Func: FnMut(Q::Item<'w>),
    {
        self.fold_table((), &mut |_, item| func(item), table, rows);
    }

    /// Executes the equivalent of [`Iterator::for_each`] over a contiguous segment
    /// from an archetype.
    ///
    /// # Safety
    ///  - all `indicies` must be in `[0, archetype.len())`.
    ///  - `archetype` must match the WorldQueries Q and F
    ///  - Either Q::IS_DENSE or F::IS_DENSE must be false.
    #[inline]
    pub(super) unsafe fn for_each_archetype<Func>(
        &mut self,
        func: &mut Func,
        archetype: &'w Archetype,
        indices: Range<usize>,
    ) where
        Func: FnMut(Q::Item<'w>),
    {
        self.fold_archetype((), &mut |_, item| func(item), archetype, indices);
    }
}

impl<'w, 's, Q: WorldQuery, F: ReadOnlyWorldQuery> Iterator for QueryIter<'w, 's, Q, F> {
    type Item = Q::Item<'w>;

    #[inline(always)]
    fn next(&mut self) -> Option<Self::Item> {
        // SAFETY:
        // `tables` and `archetypes` belong to the same world that the cursor was initialized for.
        // `query_state` is the state that was passed to `QueryIterationCursor::init`.
        unsafe {
            self.cursor
                .next(self.tables, self.archetypes, self.query_state)
        }
    }

    fn size_hint(&self) -> (usize, Option<usize>) {
        let max_size = self.cursor.max_remaining(self.tables, self.archetypes);
        let archetype_query = Q::IS_ARCHETYPAL && F::IS_ARCHETYPAL;
        let min_size = if archetype_query { max_size } else { 0 };
        (min_size, Some(max_size))
    }

    #[inline]
    fn fold<B, Func>(mut self, init: B, mut func: Func) -> B
    where
        Func: FnMut(B, Self::Item) -> B,
    {
        let mut accum = init;
        // Empty any remaining uniterated values from the current table/archetype
        while self.cursor.current_index != self.cursor.current_len {
            let Some(item) = self.next() else { break };
            accum = func(accum, item);
        }
        if Q::IS_DENSE && F::IS_DENSE {
            for table_id in self.cursor.table_id_iter.clone() {
                // SAFETY: Matched table IDs are guarenteed to still exist.
                let table = unsafe { self.tables.get(*table_id).debug_checked_unwrap() };
                accum =
                    // SAFETY: The fetched table matches the query
                    unsafe { self.fold_table(accum, &mut func, table, 0..table.entity_count()) };
            }
        } else {
            for archetype_id in self.cursor.archetype_id_iter.clone() {
                let archetype =
                    // SAFETY: Matched archetype IDs are guarenteed to still exist.
                    unsafe { self.archetypes.get(*archetype_id).debug_checked_unwrap() };
                accum =
                    // SAFETY: The fetched archetype and table matches the query
                    unsafe { self.fold_archetype(accum, &mut func, archetype, 0..archetype.len()) };
            }
        }
        accum
    }
}

// This is correct as [`QueryIter`] always returns `None` once exhausted.
impl<'w, 's, Q: WorldQuery, F: ReadOnlyWorldQuery> FusedIterator for QueryIter<'w, 's, Q, F> {}

/// An [`Iterator`] over the query items generated from an iterator of [`Entity`]s.
///
/// Items are returned in the order of the provided iterator.
/// Entities that don't match the query are skipped.
///
/// This struct is created by the [`Query::iter_many`](crate::system::Query::iter_many) and [`Query::iter_many_mut`](crate::system::Query::iter_many_mut) methods.
pub struct QueryManyIter<'w, 's, Q: WorldQuery, F: ReadOnlyWorldQuery, I: Iterator>
where
    I::Item: Borrow<Entity>,
{
    entity_iter: I,
    entities: &'w Entities,
    tables: &'w Tables,
    archetypes: &'w Archetypes,
    fetch: Q::Fetch<'w>,
    filter: F::Fetch<'w>,
    query_state: &'s QueryState<Q, F>,
}

impl<'w, 's, Q: WorldQuery, F: ReadOnlyWorldQuery, I: Iterator> QueryManyIter<'w, 's, Q, F, I>
where
    I::Item: Borrow<Entity>,
{
    /// # Safety
    /// This does not check for mutable query correctness. To be safe, make sure mutable queries
    /// have unique access to the components they query.
    /// This does not validate that `world.id()` matches `query_state.world_id`. Calling this on a `world`
    /// with a mismatched [`WorldId`](crate::world::WorldId) is unsound.
    pub(crate) unsafe fn new<EntityList: IntoIterator<IntoIter = I>>(
        world: &'w World,
        query_state: &'s QueryState<Q, F>,
        entity_list: EntityList,
        last_change_tick: u32,
        change_tick: u32,
    ) -> QueryManyIter<'w, 's, Q, F, I> {
        let fetch = Q::init_fetch(
            world,
            &query_state.fetch_state,
            last_change_tick,
            change_tick,
        );
        let filter = F::init_fetch(
            world,
            &query_state.filter_state,
            last_change_tick,
            change_tick,
        );
        QueryManyIter {
            query_state,
            entities: &world.entities,
            archetypes: &world.archetypes,
            tables: &world.storages.tables,
            fetch,
            filter,
            entity_iter: entity_list.into_iter(),
        }
    }

    /// Safety:
    /// The lifetime here is not restrictive enough for Fetch with &mut access,
    /// as calling `fetch_next_aliased_unchecked` multiple times can produce multiple
    /// references to the same component, leading to unique reference aliasing.
    ///
    /// It is always safe for shared access.
    #[inline(always)]
    unsafe fn fetch_next_aliased_unchecked(&mut self) -> Option<Q::Item<'w>> {
        for entity in self.entity_iter.by_ref() {
            let entity = *entity.borrow();
            let location = match self.entities.get(entity) {
                Some(location) => location,
                None => continue,
            };

            if !self
                .query_state
                .matched_archetypes
                .contains(location.archetype_id.index())
            {
                continue;
            }

            let archetype = self
                .archetypes
                .get(location.archetype_id)
                .debug_checked_unwrap();
            let table = self.tables.get(location.table_id).debug_checked_unwrap();

            // SAFETY: `archetype` is from the world that `fetch/filter` were created for,
            // `fetch_state`/`filter_state` are the states that `fetch/filter` were initialized with
            Q::set_archetype(
                &mut self.fetch,
                &self.query_state.fetch_state,
                archetype,
                table,
            );
            // SAFETY: `table` is from the world that `fetch/filter` were created for,
            // `fetch_state`/`filter_state` are the states that `fetch/filter` were initialized with
            F::set_archetype(
                &mut self.filter,
                &self.query_state.filter_state,
                archetype,
                table,
            );

            // SAFETY: set_archetype was called prior.
            // `location.archetype_row` is an archetype index row in range of the current archetype, because if it was not, the match above would have `continue`d
            if F::filter_fetch(&mut self.filter, entity, location.table_row) {
                // SAFETY: set_archetype was called prior, `location.archetype_row` is an archetype index in range of the current archetype
                return Some(Q::fetch(&mut self.fetch, entity, location.table_row));
            }
        }
        None
    }

    /// Get next result from the query
    #[inline(always)]
    pub fn fetch_next(&mut self) -> Option<Q::Item<'_>> {
        // SAFETY: we are limiting the returned reference to self,
        // making sure this method cannot be called multiple times without getting rid
        // of any previously returned unique references first, thus preventing aliasing.
        unsafe { self.fetch_next_aliased_unchecked().map(Q::shrink) }
    }
}

impl<'w, 's, Q: ReadOnlyWorldQuery, F: ReadOnlyWorldQuery, I: Iterator> Iterator
    for QueryManyIter<'w, 's, Q, F, I>
where
    I::Item: Borrow<Entity>,
{
    type Item = Q::Item<'w>;

    #[inline(always)]
    fn next(&mut self) -> Option<Self::Item> {
        // SAFETY: It is safe to alias for ReadOnlyWorldQuery.
        unsafe { self.fetch_next_aliased_unchecked() }
    }

    fn size_hint(&self) -> (usize, Option<usize>) {
        let (_, max_size) = self.entity_iter.size_hint();
        (0, max_size)
    }
}

// This is correct as [`QueryManyIter`] always returns `None` once exhausted.
impl<'w, 's, Q: ReadOnlyWorldQuery, F: ReadOnlyWorldQuery, I: Iterator> FusedIterator
    for QueryManyIter<'w, 's, Q, F, I>
where
    I::Item: Borrow<Entity>,
{
}

/// An iterator over `K`-sized combinations of query items without repetition.
///
/// A combination is an arrangement of a collection of items where order does not matter.
///
/// `K` is the number of items that make up each subset, and the number of items returned by the iterator.
/// `N` is the number of total entities output by the query.
///
/// For example, given the list [1, 2, 3, 4], where `K` is 2, the combinations without repeats are
/// [1, 2], [1, 3], [1, 4], [2, 3], [2, 4], [3, 4].
/// And in this case, `N` would be defined as 4 since the size of the input list is 4.
///
/// The number of combinations depend on how `K` relates to the number of entities matching the [`Query`]:
/// - if `K = N`, only one combination exists,
/// - if `K < N`, there are <sub>N</sub>C<sub>K</sub> combinations (see the [performance section] of `Query`),
/// - if `K > N`, there are no combinations.
///
/// The output combination is not guaranteed to have any order of iteration.
///
/// # Usage
///
/// This type is returned by calling [`Query::iter_combinations`] or [`Query::iter_combinations_mut`].
///
/// It implements [`Iterator`] only if it iterates over read-only query items ([learn more]).
///
/// In the case of mutable query items, it can be iterated by calling [`fetch_next`] in a `while let` loop.
///
/// # Examples
///
/// The following example shows how to traverse the iterator when the query items are read-only.
///
/// ```
/// # use bevy_ecs::prelude::*;
/// # #[derive(Component)]
/// # struct ComponentA;
/// #
/// fn some_system(query: Query<&ComponentA>) {
///     for [a1, a2] in query.iter_combinations() {
///         // ...
///     }
/// }
/// ```
///
/// The following example shows how `fetch_next` should be called with a `while let` loop to traverse the iterator when the query items are mutable.
///
/// ```
/// # use bevy_ecs::prelude::*;
/// # #[derive(Component)]
/// # struct ComponentA;
/// #
/// fn some_system(mut query: Query<&mut ComponentA>) {
///     let mut combinations = query.iter_combinations_mut();
///     while let Some([a1, a2]) = combinations.fetch_next() {
///         // ...
///     }
/// }
/// ```
///
/// [`fetch_next`]: Self::fetch_next
/// [learn more]: Self#impl-Iterator
/// [performance section]: crate::system::Query#performance
/// [`Query`]: crate::system::Query
/// [`Query::iter_combinations`]: crate::system::Query::iter_combinations
/// [`Query::iter_combinations_mut`]: crate::system::Query::iter_combinations_mut
pub struct QueryCombinationIter<'w, 's, Q: WorldQuery, F: ReadOnlyWorldQuery, const K: usize> {
    tables: &'w Tables,
    archetypes: &'w Archetypes,
    query_state: &'s QueryState<Q, F>,
    cursors: [QueryIterationCursor<'w, 's, Q, F>; K],
}

impl<'w, 's, Q: WorldQuery, F: ReadOnlyWorldQuery, const K: usize>
    QueryCombinationIter<'w, 's, Q, F, K>
{
    /// # Safety
    /// This does not check for mutable query correctness. To be safe, make sure mutable queries
    /// have unique access to the components they query.
    /// This does not validate that `world.id()` matches `query_state.world_id`. Calling this on a
    /// `world` with a mismatched [`WorldId`](crate::world::WorldId) is unsound.
    pub(crate) unsafe fn new(
        world: &'w World,
        query_state: &'s QueryState<Q, F>,
        last_change_tick: u32,
        change_tick: u32,
    ) -> Self {
        // Initialize array with cursors.
        // There is no FromIterator on arrays, so instead initialize it manually with MaybeUninit

        let mut array: MaybeUninit<[QueryIterationCursor<'w, 's, Q, F>; K]> = MaybeUninit::uninit();
        let ptr = array
            .as_mut_ptr()
            .cast::<QueryIterationCursor<'w, 's, Q, F>>();
        if K != 0 {
            ptr.write(QueryIterationCursor::init(
                world,
                query_state,
                last_change_tick,
                change_tick,
            ));
        }
        for slot in (1..K).map(|offset| ptr.add(offset)) {
            slot.write(QueryIterationCursor::init_empty(
                world,
                query_state,
                last_change_tick,
                change_tick,
            ));
        }

        QueryCombinationIter {
            query_state,
            tables: &world.storages().tables,
            archetypes: &world.archetypes,
            cursors: array.assume_init(),
        }
    }

    /// Safety:
    /// The lifetime here is not restrictive enough for Fetch with &mut access,
    /// as calling `fetch_next_aliased_unchecked` multiple times can produce multiple
    /// references to the same component, leading to unique reference aliasing.
    ///.
    /// It is always safe for shared access.
    unsafe fn fetch_next_aliased_unchecked(&mut self) -> Option<[Q::Item<'w>; K]> {
        if K == 0 {
            return None;
        }

        // PERF: can speed up the following code using `cursor.remaining()` instead of `next_item.is_none()`
        // when Q::IS_ARCHETYPAL && F::IS_ARCHETYPAL
        //
        // let `i` be the index of `c`, the last cursor in `self.cursors` that
        // returns `K-i` or more elements.
        // Make cursor in index `j` for all `j` in `[i, K)` a copy of `c` advanced `j-i+1` times.
        // If no such `c` exists, return `None`
        'outer: for i in (0..K).rev() {
            match self.cursors[i].next(self.tables, self.archetypes, self.query_state) {
                Some(_) => {
                    for j in (i + 1)..K {
                        self.cursors[j] = self.cursors[j - 1].clone_cursor();
                        match self.cursors[j].next(self.tables, self.archetypes, self.query_state) {
                            Some(_) => {}
                            None if i > 0 => continue 'outer,
                            None => return None,
                        }
                    }
                    break;
                }
                None if i > 0 => continue,
                None => return None,
            }
        }

        let mut values = MaybeUninit::<[Q::Item<'w>; K]>::uninit();

        let ptr = values.as_mut_ptr().cast::<Q::Item<'w>>();
        for (offset, cursor) in self.cursors.iter_mut().enumerate() {
            ptr.add(offset).write(cursor.peek_last().unwrap());
        }

        Some(values.assume_init())
    }

    /// Get next combination of queried components
    #[inline]
    pub fn fetch_next(&mut self) -> Option<[Q::Item<'_>; K]> {
        // SAFETY: we are limiting the returned reference to self,
        // making sure this method cannot be called multiple times without getting rid
        // of any previously returned unique references first, thus preventing aliasing.
        unsafe {
            self.fetch_next_aliased_unchecked()
                .map(|array| array.map(Q::shrink))
        }
    }
}

// Iterator type is intentionally implemented only for read-only access.
// Doing so for mutable references would be unsound, because  calling `next`
// multiple times would allow multiple owned references to the same data to exist.
impl<'w, 's, Q: ReadOnlyWorldQuery, F: ReadOnlyWorldQuery, const K: usize> Iterator
    for QueryCombinationIter<'w, 's, Q, F, K>
{
    type Item = [Q::Item<'w>; K];

    #[inline]
    fn next(&mut self) -> Option<Self::Item> {
        // Safety: it is safe to alias for ReadOnlyWorldQuery
        unsafe { QueryCombinationIter::fetch_next_aliased_unchecked(self) }
    }

    fn size_hint(&self) -> (usize, Option<usize>) {
        // binomial coefficient: (n ; k) = n! / k!(n-k)! = (n*n-1*...*n-k+1) / k!
        // See https://en.wikipedia.org/wiki/Binomial_coefficient
        // See https://blog.plover.com/math/choose.html for implementation
        // It was chosen to reduce overflow potential.
        fn choose(n: usize, k: usize) -> Option<usize> {
            if k > n || n == 0 {
                return Some(0);
            }
            let k = k.min(n - k);
            let ks = 1..=k;
            let ns = (n - k + 1..=n).rev();
            ks.zip(ns)
                .try_fold(1_usize, |acc, (k, n)| Some(acc.checked_mul(n)? / k))
        }
        // sum_i=0..k choose(cursors[i].remaining, k-i)
        let max_combinations = self
            .cursors
            .iter()
            .enumerate()
            .try_fold(0, |acc, (i, cursor)| {
                let n = cursor.max_remaining(self.tables, self.archetypes);
                Some(acc + choose(n, K - i)?)
            });

        let archetype_query = F::IS_ARCHETYPAL && Q::IS_ARCHETYPAL;
        let known_max = max_combinations.unwrap_or(usize::MAX);
        let min_combinations = if archetype_query { known_max } else { 0 };
        (min_combinations, max_combinations)
    }
}

impl<'w, 's, Q: WorldQuery, F: ReadOnlyWorldQuery> ExactSizeIterator for QueryIter<'w, 's, Q, F>
where
    F: ArchetypeFilter,
{
    fn len(&self) -> usize {
        self.size_hint().0
    }
}

// This is correct as [`QueryCombinationIter`] always returns `None` once exhausted.
impl<'w, 's, Q: ReadOnlyWorldQuery, F: ReadOnlyWorldQuery, const K: usize> FusedIterator
    for QueryCombinationIter<'w, 's, Q, F, K>
{
}

struct QueryIterationCursor<'w, 's, Q: WorldQuery, F: ReadOnlyWorldQuery> {
    table_id_iter: std::slice::Iter<'s, TableId>,
    archetype_id_iter: std::slice::Iter<'s, ArchetypeId>,
    table_entities: &'w [Entity],
    archetype_entities: &'w [ArchetypeEntity],
    fetch: Q::Fetch<'w>,
    filter: F::Fetch<'w>,
    // length of the table table or length of the archetype, depending on whether both `Q`'s and `F`'s fetches are dense
    current_len: usize,
    // either table row or archetype index, depending on whether both `Q`'s and `F`'s fetches are dense
    current_row: usize,
    phantom: PhantomData<Q>,
}

impl<'w, 's, Q: WorldQuery, F: ReadOnlyWorldQuery> QueryIterationCursor<'w, 's, Q, F> {
    /// This function is safe to call if `(Q, F): ReadOnlyWorldQuery` holds.
    ///
    /// # Safety
    /// While calling this method on its own cannot cause UB it is marked `unsafe` as the caller must ensure
    /// that the returned value is not used in any way that would cause two `QueryItem<Q>` for the same
    /// `archetype_row` or `table_row` to be alive at the same time.
    unsafe fn clone_cursor(&self) -> Self {
        Self {
            table_id_iter: self.table_id_iter.clone(),
            archetype_id_iter: self.archetype_id_iter.clone(),
            table_entities: self.table_entities,
            archetype_entities: self.archetype_entities,
            // SAFETY: upheld by caller invariants
            fetch: Q::clone_fetch(&self.fetch),
            filter: F::clone_fetch(&self.filter),
            current_len: self.current_len,
            current_row: self.current_row,
            phantom: PhantomData,
        }
    }
}

impl<'w, 's, Q: WorldQuery, F: ReadOnlyWorldQuery> QueryIterationCursor<'w, 's, Q, F> {
    const IS_DENSE: bool = Q::IS_DENSE && F::IS_DENSE;

    unsafe fn init_empty(
        world: &'w World,
        query_state: &'s QueryState<Q, F>,
        last_change_tick: u32,
        change_tick: u32,
    ) -> Self {
        QueryIterationCursor {
            table_id_iter: [].iter(),
            archetype_id_iter: [].iter(),
            ..Self::init(world, query_state, last_change_tick, change_tick)
        }
    }

    unsafe fn init(
        world: &'w World,
        query_state: &'s QueryState<Q, F>,
        last_change_tick: u32,
        change_tick: u32,
    ) -> Self {
        let fetch = Q::init_fetch(
            world,
            &query_state.fetch_state,
            last_change_tick,
            change_tick,
        );
        let filter = F::init_fetch(
            world,
            &query_state.filter_state,
            last_change_tick,
            change_tick,
        );
        QueryIterationCursor {
            fetch,
            filter,
            table_entities: &[],
            archetype_entities: &[],
            table_id_iter: query_state.matched_table_ids.iter(),
            archetype_id_iter: query_state.matched_archetype_ids.iter(),
            current_len: 0,
            current_row: 0,
            phantom: PhantomData,
        }
    }

    /// retrieve item returned from most recent `next` call again.
    #[inline]
    unsafe fn peek_last(&mut self) -> Option<Q::Item<'w>> {
        if self.current_row > 0 {
            let index = self.current_row - 1;
            if Self::IS_DENSE {
                let entity = self.table_entities.get_unchecked(index);
                Some(Q::fetch(&mut self.fetch, *entity, TableRow::new(index)))
            } else {
                let archetype_entity = self.archetype_entities.get_unchecked(index);
                Some(Q::fetch(
                    &mut self.fetch,
                    archetype_entity.entity(),
                    archetype_entity.table_row(),
                ))
            }
        } else {
            None
        }
    }

    /// How many values will this cursor return at most?
    ///
    /// Note that if `Q::IS_ARCHETYPAL && F::IS_ARCHETYPAL`, the return value
    /// will be **the exact count of remaining values**.
    fn max_remaining(&self, tables: &'w Tables, archetypes: &'w Archetypes) -> usize {
        let remaining_matched: usize = if Self::IS_DENSE {
            let ids = self.table_id_iter.clone();
            ids.map(|id| tables[*id].entity_count()).sum()
        } else {
            let ids = self.archetype_id_iter.clone();
            ids.map(|id| archetypes[*id].len()).sum()
        };
        remaining_matched + self.current_len - self.current_row
    }

    // NOTE: If you are changing query iteration code, remember to update the following places, where relevant:
    // QueryIter, QueryIterationCursor, QueryManyIter, QueryCombinationIter, QueryState::for_each_unchecked_manual, QueryState::par_for_each_unchecked_manual
    /// # Safety
    /// `tables` and `archetypes` must belong to the same world that the [`QueryIterationCursor`]
    /// was initialized for.
    /// `query_state` must be the same [`QueryState`] that was passed to `init` or `init_empty`.
    #[inline(always)]
    unsafe fn next(
        &mut self,
        tables: &'w Tables,
        archetypes: &'w Archetypes,
        query_state: &'s QueryState<Q, F>,
    ) -> Option<Q::Item<'w>> {
        if Self::IS_DENSE {
            loop {
                // we are on the beginning of the query, or finished processing a table, so skip to the next
                if self.current_row == self.current_len {
                    let table_id = self.table_id_iter.next()?;
                    let table = tables.get(*table_id).debug_checked_unwrap();
                    // SAFETY: `table` is from the world that `fetch/filter` were created for,
                    // `fetch_state`/`filter_state` are the states that `fetch/filter` were initialized with
                    Q::set_table(&mut self.fetch, &query_state.fetch_state, table);
                    F::set_table(&mut self.filter, &query_state.filter_state, table);
                    self.table_entities = table.entities();
                    self.current_len = table.entity_count();
                    self.current_row = 0;
                    continue;
                }

                // SAFETY: set_table was called prior.
<<<<<<< HEAD
                // `current_index` is a table row in range of the current table, because if it was not, then the if above would have been executed.
                let entity = self.table_entities.get_unchecked(self.current_index);
                if let Some(item) = self.fetch(*entity, self.current_index) {
                    self.current_index += 1;
                    return Some(item);
                }
                self.current_index += 1;
=======
                // `current_row` is a table row in range of the current table, because if it was not, then the if above would have been executed.
                let entity = self.table_entities.get_unchecked(self.current_row);
                let row = TableRow::new(self.current_row);
                if !F::filter_fetch(&mut self.filter, *entity, row) {
                    self.current_row += 1;
                    continue;
                }

                // SAFETY: set_table was called prior.
                // `current_row` is a table row in range of the current table, because if it was not, then the if above would have been executed.
                let item = Q::fetch(&mut self.fetch, *entity, row);

                self.current_row += 1;
                return Some(item);
>>>>>>> 3dd8b42f
            }
        } else {
            loop {
                if self.current_row == self.current_len {
                    let archetype_id = self.archetype_id_iter.next()?;
                    let archetype = archetypes.get(*archetype_id).debug_checked_unwrap();
                    let table = tables.get(archetype.table_id()).debug_checked_unwrap();
                    // SAFETY: `archetype` and `tables` are from the world that `fetch/filter` were created for,
                    // `fetch_state`/`filter_state` are the states that `fetch/filter` were initialized with
                    Q::set_archetype(&mut self.fetch, &query_state.fetch_state, archetype, table);
                    F::set_archetype(
                        &mut self.filter,
                        &query_state.filter_state,
                        archetype,
                        table,
                    );
                    self.archetype_entities = archetype.entities();
                    self.current_len = archetype.len();
                    self.current_row = 0;
                    continue;
                }

                // SAFETY: set_archetype was called prior.
<<<<<<< HEAD
                // `current_index` is an archetype index row in range of the current archetype, because if it was not, then the if above would have been executed.
                let archetype_entity = self.archetype_entities.get_unchecked(self.current_index);
                self.current_index += 1;
                if let Some(item) = self.fetch(archetype_entity.entity(), archetype_entity.table_row())
                {
                    return Some(item);
                }
=======
                // `current_row` is an archetype index row in range of the current archetype, because if it was not, then the if above would have been executed.
                let archetype_entity = self.archetype_entities.get_unchecked(self.current_row);
                if !F::filter_fetch(
                    &mut self.filter,
                    archetype_entity.entity(),
                    archetype_entity.table_row(),
                ) {
                    self.current_row += 1;
                    continue;
                }

                // SAFETY: set_archetype was called prior, `current_row` is an archetype index in range of the current archetype
                // `current_row` is an archetype index row in range of the current archetype, because if it was not, then the if above would have been executed.
                let item = Q::fetch(
                    &mut self.fetch,
                    archetype_entity.entity(),
                    archetype_entity.table_row(),
                );
                self.current_row += 1;
                return Some(item);
>>>>>>> 3dd8b42f
            }
        }
    }

    /// Fetches a query item from storage.
    ///
    /// Returns `None` if the target entity does not match the filter.
    ///
    /// # Safety
    /// - `set_archetype` and `set_table` must be called on both Q and F prior for every change in archetype or table.
    /// - `entity` must belong to the archetype or table that was set
    /// - `table_row` must be in bounds `0 <= table_row < table.entity_count()` for the table that was set.
    #[inline(always)]
    unsafe fn fetch(&mut self, entity: Entity, table_row: usize) -> Option<Q::Item<'w>> {
        F::filter_fetch(&mut self.filter, entity, table_row)
            .then(|| Q::fetch(&mut self.fetch, entity, table_row))
    }
}<|MERGE_RESOLUTION|>--- conflicted
+++ resolved
@@ -3,11 +3,7 @@
     entity::{Entities, Entity},
     prelude::World,
     query::{ArchetypeFilter, DebugCheckedUnwrap, QueryState, WorldQuery},
-<<<<<<< HEAD
-    storage::{Table, TableId, Tables},
-=======
-    storage::{TableId, TableRow, Tables},
->>>>>>> 3dd8b42f
+    storage::{Table, TableId, TableRow, Tables},
 };
 use std::{borrow::Borrow, iter::FusedIterator, marker::PhantomData, mem::MaybeUninit, ops::Range};
 
@@ -759,30 +755,14 @@
                 }
 
                 // SAFETY: set_table was called prior.
-<<<<<<< HEAD
-                // `current_index` is a table row in range of the current table, because if it was not, then the if above would have been executed.
+                // `current_row` is a table row in range of the current table, because if it was not, then the if above would have been executed.
                 let entity = self.table_entities.get_unchecked(self.current_index);
-                if let Some(item) = self.fetch(*entity, self.current_index) {
+                let row = TableRow::new(self.current_row);
+                if let Some(item) = self.fetch(*entity, row) {
                     self.current_index += 1;
                     return Some(item);
                 }
                 self.current_index += 1;
-=======
-                // `current_row` is a table row in range of the current table, because if it was not, then the if above would have been executed.
-                let entity = self.table_entities.get_unchecked(self.current_row);
-                let row = TableRow::new(self.current_row);
-                if !F::filter_fetch(&mut self.filter, *entity, row) {
-                    self.current_row += 1;
-                    continue;
-                }
-
-                // SAFETY: set_table was called prior.
-                // `current_row` is a table row in range of the current table, because if it was not, then the if above would have been executed.
-                let item = Q::fetch(&mut self.fetch, *entity, row);
-
-                self.current_row += 1;
-                return Some(item);
->>>>>>> 3dd8b42f
             }
         } else {
             loop {
@@ -806,7 +786,6 @@
                 }
 
                 // SAFETY: set_archetype was called prior.
-<<<<<<< HEAD
                 // `current_index` is an archetype index row in range of the current archetype, because if it was not, then the if above would have been executed.
                 let archetype_entity = self.archetype_entities.get_unchecked(self.current_index);
                 self.current_index += 1;
@@ -814,28 +793,6 @@
                 {
                     return Some(item);
                 }
-=======
-                // `current_row` is an archetype index row in range of the current archetype, because if it was not, then the if above would have been executed.
-                let archetype_entity = self.archetype_entities.get_unchecked(self.current_row);
-                if !F::filter_fetch(
-                    &mut self.filter,
-                    archetype_entity.entity(),
-                    archetype_entity.table_row(),
-                ) {
-                    self.current_row += 1;
-                    continue;
-                }
-
-                // SAFETY: set_archetype was called prior, `current_row` is an archetype index in range of the current archetype
-                // `current_row` is an archetype index row in range of the current archetype, because if it was not, then the if above would have been executed.
-                let item = Q::fetch(
-                    &mut self.fetch,
-                    archetype_entity.entity(),
-                    archetype_entity.table_row(),
-                );
-                self.current_row += 1;
-                return Some(item);
->>>>>>> 3dd8b42f
             }
         }
     }
