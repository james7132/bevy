use crate::{
    archetype::{ArchetypeId, Archetypes},
    entity::{Entities, Entity},
    prelude::World,
    query::{ArchetypeFilter, Fetch, QueryState, WorldQuery},
    storage::{TableId, Tables},
};
use std::{borrow::Borrow, iter::FusedIterator, marker::PhantomData, mem::MaybeUninit};

use super::{QueryFetch, QueryItem, ReadOnlyWorldQuery};

/// An [`Iterator`] over query results of a [`Query`](crate::system::Query).
///
/// This struct is created by the [`Query::iter`](crate::system::Query::iter) and
/// [`Query::iter_mut`](crate::system::Query::iter_mut) methods.
pub struct QueryIter<'w, 's, Q: WorldQuery, QF: Fetch<'w, State = Q::State>, F: WorldQuery> {
    tables: &'w Tables,
    archetypes: &'w Archetypes,
    query_state: &'s QueryState<Q, F>,
    cursor: QueryIterationCursor<'w, 's, Q, QF, F>,
}

impl<'w, 's, Q: WorldQuery, QF, F: WorldQuery> QueryIter<'w, 's, Q, QF, F>
where
    QF: Fetch<'w, State = Q::State>,
{
    /// # Safety
    /// This does not check for mutable query correctness. To be safe, make sure mutable queries
    /// have unique access to the components they query.
    /// This does not validate that `world.id()` matches `query_state.world_id`. Calling this on a `world`
    /// with a mismatched [`WorldId`](crate::world::WorldId) is unsound.
    pub(crate) unsafe fn new(
        world: &'w World,
        query_state: &'s QueryState<Q, F>,
        last_change_tick: u32,
        change_tick: u32,
    ) -> Self {
        QueryIter {
            query_state,
            tables: &world.storages().tables,
            archetypes: &world.archetypes,
            cursor: QueryIterationCursor::init(world, query_state, last_change_tick, change_tick),
        }
    }
}

impl<'w, 's, Q: WorldQuery, QF, F: WorldQuery> Iterator for QueryIter<'w, 's, Q, QF, F>
where
    QF: Fetch<'w, State = Q::State>,
{
    type Item = QF::Item;

    #[inline(always)]
    fn next(&mut self) -> Option<Self::Item> {
        unsafe {
            self.cursor
                .next(self.tables, self.archetypes, self.query_state)
        }
    }

    fn size_hint(&self) -> (usize, Option<usize>) {
        let max_size = self
            .query_state
            .matched_archetype_ids
            .iter()
            .map(|id| self.archetypes[*id].len())
            .sum();

        let archetype_query = F::Fetch::IS_ARCHETYPAL && QF::IS_ARCHETYPAL;
        let min_size = if archetype_query { max_size } else { 0 };
        (min_size, Some(max_size))
    }
}

// This is correct as [`QueryIter`] always returns `None` once exhausted.
impl<'w, 's, Q: WorldQuery, QF, F: WorldQuery> FusedIterator for QueryIter<'w, 's, Q, QF, F> where
    QF: Fetch<'w, State = Q::State>
{
}

/// An [`Iterator`] over query results of a [`Query`](crate::system::Query).
///
/// This struct is created by the [`Query::iter_many`](crate::system::Query::iter_many) method.
pub struct QueryManyIter<
    'w,
    's,
    Q: WorldQuery,
    QF: Fetch<'w, State = Q::State>,
    F: WorldQuery,
    I: Iterator,
> where
    I::Item: Borrow<Entity>,
{
    entity_iter: I,
    entities: &'w Entities,
    tables: &'w Tables,
    archetypes: &'w Archetypes,
    fetch: QF,
    filter: QueryFetch<'w, F>,
    query_state: &'s QueryState<Q, F>,
}

impl<'w, 's, Q: WorldQuery, QF: Fetch<'w, State = Q::State>, F: WorldQuery, I: Iterator>
    QueryManyIter<'w, 's, Q, QF, F, I>
where
    I::Item: Borrow<Entity>,
{
    /// # Safety
    /// This does not check for mutable query correctness. To be safe, make sure mutable queries
    /// have unique access to the components they query.
    /// This does not validate that `world.id()` matches `query_state.world_id`. Calling this on a `world`
    /// with a mismatched [`WorldId`](crate::world::WorldId) is unsound.
    pub(crate) unsafe fn new<EntityList: IntoIterator<IntoIter = I>>(
        world: &'w World,
        query_state: &'s QueryState<Q, F>,
        entity_list: EntityList,
        last_change_tick: u32,
        change_tick: u32,
    ) -> QueryManyIter<'w, 's, Q, QF, F, I> {
        let fetch = QF::init(
            world,
            &query_state.fetch_state,
            last_change_tick,
            change_tick,
        );
        let filter = QueryFetch::<F>::init(
            world,
            &query_state.filter_state,
            last_change_tick,
            change_tick,
        );
        QueryManyIter {
            query_state,
            entities: &world.entities,
            archetypes: &world.archetypes,
            tables: &world.storages.tables,
            fetch,
            filter,
            entity_iter: entity_list.into_iter(),
        }
    }
}

impl<'w, 's, Q: WorldQuery, QF: Fetch<'w, State = Q::State>, F: WorldQuery, I: Iterator> Iterator
    for QueryManyIter<'w, 'w, Q, QF, F, I>
where
    I::Item: Borrow<Entity>,
{
    type Item = QF::Item;

    #[inline(always)]
    fn next(&mut self) -> Option<Self::Item> {
        unsafe {
<<<<<<< HEAD
            if QF::IS_DENSE && <QueryFetch<'static, F>>::IS_DENSE {
                loop {
                    if self.current_index == self.current_len {
                        let table_id = self.table_id_iter.next()?;
                        let table = &self.tables[*table_id];
                        if table.is_empty() {
                            continue;
                        }

                        self.fetch.set_table(&self.query_state.fetch_state, table);
                        self.filter.set_table(&self.query_state.filter_state, table);
                        self.current_len = table.len();
                        self.current_index = 0;
                    }

                    if !self.filter.table_filter_fetch(self.current_index) {
                        self.current_index += 1;
                        continue;
                    }

                    let item = self.fetch.table_fetch(self.current_index);

                    self.current_index += 1;
                    return Some(item);
                }
            } else {
                loop {
                    if self.current_index == self.current_len {
                        let archetype_id = self.archetype_id_iter.next()?;
                        let archetype = &self.archetypes[*archetype_id];
                        if archetype.is_empty() {
                            continue;
                        }

                        self.fetch.set_archetype(
                            &self.query_state.fetch_state,
                            archetype,
                            self.tables,
                        );
                        self.filter.set_archetype(
                            &self.query_state.filter_state,
                            archetype,
                            self.tables,
                        );
                        self.current_len = archetype.len();
                        self.current_index = 0;
                    }
=======
            for entity in self.entity_iter.by_ref() {
                let location = match self.entities.get(*entity.borrow()) {
                    Some(location) => location,
                    None => continue,
                };

                if !self
                    .query_state
                    .matched_archetypes
                    .contains(location.archetype_id.index())
                {
                    continue;
                }
>>>>>>> 5f8e4383

                let archetype = &self.archetypes[location.archetype_id];

                self.fetch
                    .set_archetype(&self.query_state.fetch_state, archetype, self.tables);
                self.filter
                    .set_archetype(&self.query_state.filter_state, archetype, self.tables);
                if self.filter.archetype_filter_fetch(location.index) {
                    return Some(self.fetch.archetype_fetch(location.index));
                }
            }
            None
        }
    }

    fn size_hint(&self) -> (usize, Option<usize>) {
        let (_, max_size) = self.entity_iter.size_hint();
        (0, max_size)
    }
}

pub struct QueryCombinationIter<'w, 's, Q: WorldQuery, F: WorldQuery, const K: usize> {
    tables: &'w Tables,
    archetypes: &'w Archetypes,
    query_state: &'s QueryState<Q, F>,
    cursors: [QueryIterationCursor<'w, 's, Q, QueryFetch<'w, Q>, F>; K],
}

impl<'w, 's, Q: WorldQuery, F: WorldQuery, const K: usize> QueryCombinationIter<'w, 's, Q, F, K> {
    /// # Safety
    /// This does not check for mutable query correctness. To be safe, make sure mutable queries
    /// have unique access to the components they query.
    /// This does not validate that `world.id()` matches `query_state.world_id`. Calling this on a
    /// `world` with a mismatched [`WorldId`](crate::world::WorldId) is unsound.
    pub(crate) unsafe fn new(
        world: &'w World,
        query_state: &'s QueryState<Q, F>,
        last_change_tick: u32,
        change_tick: u32,
    ) -> Self {
        // Initialize array with cursors.
        // There is no FromIterator on arrays, so instead initialize it manually with MaybeUninit

        let mut array: MaybeUninit<[QueryIterationCursor<'w, 's, Q, QueryFetch<'w, Q>, F>; K]> =
            MaybeUninit::uninit();
        let ptr = array
            .as_mut_ptr()
            .cast::<QueryIterationCursor<'w, 's, Q, QueryFetch<'w, Q>, F>>();
        if K != 0 {
            ptr.write(QueryIterationCursor::init(
                world,
                query_state,
                last_change_tick,
                change_tick,
            ));
        }
        for slot in (1..K).map(|offset| ptr.add(offset)) {
            slot.write(QueryIterationCursor::init_empty(
                world,
                query_state,
                last_change_tick,
                change_tick,
            ));
        }

        QueryCombinationIter {
            query_state,
            tables: &world.storages().tables,
            archetypes: &world.archetypes,
            cursors: array.assume_init(),
        }
    }

    /// Safety:
    /// The lifetime here is not restrictive enough for Fetch with &mut access,
    /// as calling `fetch_next_aliased_unchecked` multiple times can produce multiple
    /// references to the same component, leading to unique reference aliasing.
    ///.
    /// It is always safe for shared access.
    unsafe fn fetch_next_aliased_unchecked(&mut self) -> Option<[QueryItem<'w, Q>; K]>
    where
        QueryFetch<'w, Q>: Clone,
        QueryFetch<'w, F>: Clone,
    {
        if K == 0 {
            return None;
        }

        // first, iterate from last to first until next item is found
        'outer: for i in (0..K).rev() {
            match self.cursors[i].next(self.tables, self.archetypes, self.query_state) {
                Some(_) => {
                    // walk forward up to last element, propagating cursor state forward
                    for j in (i + 1)..K {
                        self.cursors[j] = self.cursors[j - 1].clone();
                        match self.cursors[j].next(self.tables, self.archetypes, self.query_state) {
                            Some(_) => {}
                            None if i > 0 => continue 'outer,
                            None => return None,
                        }
                    }
                    break;
                }
                None if i > 0 => continue,
                None => return None,
            }
        }

        let mut values = MaybeUninit::<[QueryItem<'w, Q>; K]>::uninit();

        let ptr = values.as_mut_ptr().cast::<QueryItem<'w, Q>>();
        for (offset, cursor) in self.cursors.iter_mut().enumerate() {
            ptr.add(offset).write(cursor.peek_last().unwrap());
        }

        Some(values.assume_init())
    }

    /// Get next combination of queried components
    #[inline]
    pub fn fetch_next(&mut self) -> Option<[QueryItem<'_, Q>; K]>
    where
        for<'a> QueryFetch<'a, Q>: Clone,
        for<'a> QueryFetch<'a, F>: Clone,
    {
        // safety: we are limiting the returned reference to self,
        // making sure this method cannot be called multiple times without getting rid
        // of any previously returned unique references first, thus preventing aliasing.
        unsafe {
            self.fetch_next_aliased_unchecked()
                .map(|array| array.map(Q::shrink))
        }
    }
}

// Iterator type is intentionally implemented only for read-only access.
// Doing so for mutable references would be unsound, because  calling `next`
// multiple times would allow multiple owned references to the same data to exist.
impl<'w, 's, Q: ReadOnlyWorldQuery, F: ReadOnlyWorldQuery, const K: usize> Iterator
    for QueryCombinationIter<'w, 's, Q, F, K>
where
    QueryFetch<'w, Q>: Clone,
    QueryFetch<'w, F>: Clone,
{
    type Item = [QueryItem<'w, Q>; K];

    #[inline]
    fn next(&mut self) -> Option<Self::Item> {
        // Safety: it is safe to alias for ReadOnlyFetch
        unsafe { QueryCombinationIter::fetch_next_aliased_unchecked(self) }
    }

    fn size_hint(&self) -> (usize, Option<usize>) {
        if K == 0 {
            return (0, Some(0));
        }

        let max_size: usize = self
            .query_state
            .matched_archetype_ids
            .iter()
            .map(|id| self.archetypes[*id].len())
            .sum();

        if max_size < K {
            return (0, Some(0));
        }

        // n! / k!(n-k)! = (n*n-1*...*n-k+1) / k!
        let max_combinations = (0..K)
            .try_fold(1usize, |n, i| n.checked_mul(max_size - i))
            .map(|n| {
                let k_factorial: usize = (1..=K).product();
                n / k_factorial
            });

        let archetype_query = F::Fetch::IS_ARCHETYPAL && Q::Fetch::IS_ARCHETYPAL;
        let min_combinations = if archetype_query { max_size } else { 0 };
        (min_combinations, max_combinations)
    }
}

impl<'w, 's, Q: WorldQuery, QF, F> ExactSizeIterator for QueryIter<'w, 's, Q, QF, F>
where
    QF: Fetch<'w, State = Q::State>,
    F: WorldQuery + ArchetypeFilter,
{
    fn len(&self) -> usize {
        self.query_state
            .matched_archetype_ids
            .iter()
            .map(|id| self.archetypes[*id].len())
            .sum()
    }
}

// This is correct as [`QueryCombinationIter`] always returns `None` once exhausted.
impl<'w, 's, Q: ReadOnlyWorldQuery, F: ReadOnlyWorldQuery, const K: usize> FusedIterator
    for QueryCombinationIter<'w, 's, Q, F, K>
where
    QueryFetch<'w, Q>: Clone,
    QueryFetch<'w, F>: Clone,
{
}

struct QueryIterationCursor<'w, 's, Q: WorldQuery, QF: Fetch<'w, State = Q::State>, F: WorldQuery> {
    table_id_iter: std::slice::Iter<'s, TableId>,
    archetype_id_iter: std::slice::Iter<'s, ArchetypeId>,
    fetch: QF,
    filter: QueryFetch<'w, F>,
    current_len: usize,
    current_index: usize,
    phantom: PhantomData<(&'w (), Q)>,
}

impl<'w, 's, Q: WorldQuery, QF, F: WorldQuery> Clone for QueryIterationCursor<'w, 's, Q, QF, F>
where
    QF: Fetch<'w, State = Q::State> + Clone,
    QueryFetch<'w, F>: Clone,
{
    fn clone(&self) -> Self {
        Self {
            table_id_iter: self.table_id_iter.clone(),
            archetype_id_iter: self.archetype_id_iter.clone(),
            fetch: self.fetch.clone(),
            filter: self.filter.clone(),
            current_len: self.current_len,
            current_index: self.current_index,
            phantom: PhantomData,
        }
    }
}

impl<'w, 's, Q: WorldQuery, QF, F: WorldQuery> QueryIterationCursor<'w, 's, Q, QF, F>
where
    QF: Fetch<'w, State = Q::State>,
{
    const IS_DENSE: bool = QF::IS_DENSE && <QueryFetch<'static, F>>::IS_DENSE;

    unsafe fn init_empty(
        world: &'w World,
        query_state: &'s QueryState<Q, F>,
        last_change_tick: u32,
        change_tick: u32,
    ) -> Self {
        QueryIterationCursor {
            table_id_iter: [].iter(),
            archetype_id_iter: [].iter(),
            ..Self::init(world, query_state, last_change_tick, change_tick)
        }
    }

    unsafe fn init(
        world: &'w World,
        query_state: &'s QueryState<Q, F>,
        last_change_tick: u32,
        change_tick: u32,
    ) -> Self {
        let fetch = QF::init(
            world,
            &query_state.fetch_state,
            last_change_tick,
            change_tick,
        );
        let filter = QueryFetch::<F>::init(
            world,
            &query_state.filter_state,
            last_change_tick,
            change_tick,
        );
        QueryIterationCursor {
            fetch,
            filter,
            table_id_iter: query_state.matched_table_ids.iter(),
            archetype_id_iter: query_state.matched_archetype_ids.iter(),
            current_len: 0,
            current_index: 0,
            phantom: PhantomData,
        }
    }

    /// retrieve item returned from most recent `next` call again.
    #[inline]
    unsafe fn peek_last(&mut self) -> Option<QF::Item> {
        if self.current_index > 0 {
            if Self::IS_DENSE {
                Some(self.fetch.table_fetch(self.current_index - 1))
            } else {
                Some(self.fetch.archetype_fetch(self.current_index - 1))
            }
        } else {
            None
        }
    }

    // NOTE: If you are changing query iteration code, remember to update the following places, where relevant:
    // QueryIterationCursor, QueryState::for_each_unchecked_manual, QueryState::par_for_each_unchecked_manual
    #[inline(always)]
    unsafe fn next(
        &mut self,
        tables: &'w Tables,
        archetypes: &'w Archetypes,
        query_state: &'s QueryState<Q, F>,
    ) -> Option<QF::Item> {
        if Self::IS_DENSE {
            loop {
                if self.current_index == self.current_len {
                    let table_id = self.table_id_iter.next()?;
                    let table = &tables[*table_id];
                    if table.is_empty() {
                        continue;
                    }

                    self.fetch.set_table(&query_state.fetch_state, table);
                    self.filter.set_table(&query_state.filter_state, table);
                    self.current_len = table.len();
                    self.current_index = 0;
                }

                if !self.filter.table_filter_fetch(self.current_index) {
                    self.current_index += 1;
                    continue;
                }

                let item = self.fetch.table_fetch(self.current_index);

                self.current_index += 1;
                return Some(item);
            }
        } else {
            loop {
                if self.current_index == self.current_len {
                    let archetype_id = self.archetype_id_iter.next()?;
                    let archetype = &archetypes[*archetype_id];
                    if archetype.is_empty() {
                        continue;
                    }

                    self.fetch
                        .set_archetype(&query_state.fetch_state, archetype, tables);
                    self.filter
                        .set_archetype(&query_state.filter_state, archetype, tables);
                    self.current_len = archetype.len();
                    self.current_index = 0;
                }

                if !self.filter.archetype_filter_fetch(self.current_index) {
                    self.current_index += 1;
                    continue;
                }

                let item = self.fetch.archetype_fetch(self.current_index);
                self.current_index += 1;
                return Some(item);
            }
        }
    }
}<|MERGE_RESOLUTION|>--- conflicted
+++ resolved
@@ -151,55 +151,6 @@
     #[inline(always)]
     fn next(&mut self) -> Option<Self::Item> {
         unsafe {
-<<<<<<< HEAD
-            if QF::IS_DENSE && <QueryFetch<'static, F>>::IS_DENSE {
-                loop {
-                    if self.current_index == self.current_len {
-                        let table_id = self.table_id_iter.next()?;
-                        let table = &self.tables[*table_id];
-                        if table.is_empty() {
-                            continue;
-                        }
-
-                        self.fetch.set_table(&self.query_state.fetch_state, table);
-                        self.filter.set_table(&self.query_state.filter_state, table);
-                        self.current_len = table.len();
-                        self.current_index = 0;
-                    }
-
-                    if !self.filter.table_filter_fetch(self.current_index) {
-                        self.current_index += 1;
-                        continue;
-                    }
-
-                    let item = self.fetch.table_fetch(self.current_index);
-
-                    self.current_index += 1;
-                    return Some(item);
-                }
-            } else {
-                loop {
-                    if self.current_index == self.current_len {
-                        let archetype_id = self.archetype_id_iter.next()?;
-                        let archetype = &self.archetypes[*archetype_id];
-                        if archetype.is_empty() {
-                            continue;
-                        }
-
-                        self.fetch.set_archetype(
-                            &self.query_state.fetch_state,
-                            archetype,
-                            self.tables,
-                        );
-                        self.filter.set_archetype(
-                            &self.query_state.filter_state,
-                            archetype,
-                            self.tables,
-                        );
-                        self.current_len = archetype.len();
-                        self.current_index = 0;
-                    }
-=======
             for entity in self.entity_iter.by_ref() {
                 let location = match self.entities.get(*entity.borrow()) {
                     Some(location) => location,
@@ -213,7 +164,6 @@
                 {
                     continue;
                 }
->>>>>>> 5f8e4383
 
                 let archetype = &self.archetypes[location.archetype_id];
 
