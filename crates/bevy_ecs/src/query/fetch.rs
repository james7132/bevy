--- conflicted
+++ resolved
@@ -549,7 +549,6 @@
         _change_tick: u32,
     ) -> ReadFetch<'w, T> {
         ReadFetch {
-<<<<<<< HEAD
             components: match T::Storage::STORAGE_TYPE {
                 StorageType::Table => StorageSwitch::new_table(None),
                 StorageType::SparseSet => StorageSwitch::new_sparse_set(
@@ -557,19 +556,9 @@
                         .storages()
                         .sparse_sets
                         .get(component_id)
-                        .unwrap_or_else(|| debug_checked_unreachable()),
+                        .debug_checked_unwrap()
                 ),
             },
-=======
-            table_components: None,
-            sparse_set: (T::Storage::STORAGE_TYPE == StorageType::SparseSet).then(|| {
-                world
-                    .storages()
-                    .sparse_sets
-                    .get(component_id)
-                    .debug_checked_unwrap()
-            }),
->>>>>>> b91356bd
         }
     }
 
@@ -614,24 +603,14 @@
     ) -> Self::Item<'w> {
         match T::Storage::STORAGE_TYPE {
             StorageType::Table => fetch
-<<<<<<< HEAD
                 .components
                 .table()
-                .unwrap_or_else(|| debug_checked_unreachable())
+                .debug_checked_unwrap()
                 .get(table_row)
                 .deref(),
             StorageType::SparseSet => fetch
                 .components
                 .sparse_set()
-=======
-                .table_components
-                .debug_checked_unwrap()
-                .get(table_row)
-                .deref(),
-            StorageType::SparseSet => fetch
-                .sparse_set
-                .debug_checked_unwrap()
->>>>>>> b91356bd
                 .get(entity)
                 .debug_checked_unwrap()
                 .deref(),
@@ -676,30 +655,18 @@
 unsafe impl<T: Component> ReadOnlyWorldQuery for &T {}
 
 #[doc(hidden)]
-<<<<<<< HEAD
 pub struct WriteFetch<'w, T: Component> {
     components: StorageSwitch<
         T,
         // T::Storage = TableStorage
         Option<(
             ThinSlicePtr<'w, UnsafeCell<T>>,
-            ThinSlicePtr<'w, UnsafeCell<ComponentTicks>>,
+            ThinSlicePtr<'w, UnsafeCell<Tick>>,
+            ThinSlicePtr<'w, UnsafeCell<Tick>>,
         )>,
         // T::Storage = SparseStorage
         &'w ComponentSparseSet,
     >,
-=======
-pub struct WriteFetch<'w, T> {
-    // T::Storage = TableStorage
-    table_data: Option<(
-        ThinSlicePtr<'w, UnsafeCell<T>>,
-        ThinSlicePtr<'w, UnsafeCell<Tick>>,
-        ThinSlicePtr<'w, UnsafeCell<Tick>>,
-    )>,
-    // T::Storage = SparseStorage
-    sparse_set: Option<&'w ComponentSparseSet>,
-
->>>>>>> b91356bd
     last_change_tick: u32,
     change_tick: u32,
 }
@@ -731,7 +698,6 @@
         change_tick: u32,
     ) -> WriteFetch<'w, T> {
         WriteFetch {
-<<<<<<< HEAD
             components: match T::Storage::STORAGE_TYPE {
                 StorageType::Table => StorageSwitch::new_table(None),
                 StorageType::SparseSet => StorageSwitch::new_sparse_set(
@@ -739,19 +705,9 @@
                         .storages()
                         .sparse_sets
                         .get(component_id)
-                        .unwrap_or_else(|| debug_checked_unreachable()),
+                        .debug_checked_unwrap(),
                 ),
             },
-=======
-            table_data: None,
-            sparse_set: (T::Storage::STORAGE_TYPE == StorageType::SparseSet).then(|| {
-                world
-                    .storages()
-                    .sparse_sets
-                    .get(component_id)
-                    .debug_checked_unwrap()
-            }),
->>>>>>> b91356bd
             last_change_tick,
             change_tick,
         }
@@ -783,22 +739,14 @@
         &component_id: &ComponentId,
         table: &'w Table,
     ) {
-<<<<<<< HEAD
         let column = table
             .get_column(component_id)
-            .unwrap_or_else(|| debug_checked_unreachable());
+            .debug_checked_unwrap();
         fetch.components = StorageSwitch::new_table(Some((
-            column.get_data_slice().into(),
-            column.get_ticks_slice().into(),
-        )));
-=======
-        let column = table.get_column(component_id).debug_checked_unwrap();
-        fetch.table_data = Some((
             column.get_data_slice().into(),
             column.get_added_ticks_slice().into(),
             column.get_changed_ticks_slice().into(),
-        ));
->>>>>>> b91356bd
+        )));
     }
 
     #[inline(always)]
@@ -809,15 +757,10 @@
     ) -> Self::Item<'w> {
         match T::Storage::STORAGE_TYPE {
             StorageType::Table => {
-<<<<<<< HEAD
                 let (table_components, table_ticks) = fetch
                     .components
                     .table()
-                    .unwrap_or_else(|| debug_checked_unreachable());
-=======
-                let (table_components, added_ticks, changed_ticks) =
-                    fetch.table_data.debug_checked_unwrap();
->>>>>>> b91356bd
+                    .debug_checked_unwrap();
                 Mut {
                     value: table_components.get(table_row).deref_mut(),
                     ticks: Ticks {
@@ -829,15 +772,9 @@
                 }
             }
             StorageType::SparseSet => {
-<<<<<<< HEAD
                 let (component, component_ticks) = fetch
                     .components
                     .sparse_set()
-=======
-                let (component, ticks) = fetch
-                    .sparse_set
-                    .debug_checked_unwrap()
->>>>>>> b91356bd
                     .get_with_ticks(entity)
                     .debug_checked_unwrap();
                 Mut {
@@ -1065,24 +1002,17 @@
 }
 
 #[doc(hidden)]
-<<<<<<< HEAD
 pub struct ChangeTrackersFetch<'w, T: Component> {
     components: StorageSwitch<
         T,
         // T::Storage = TableStorage
-        Option<ThinSlicePtr<'w, UnsafeCell<ComponentTicks>>>,
+        Option<(
+            ThinSlicePtr<'w, UnsafeCell<Tick>>,
+            ThinSlicePtr<'w, UnsafeCell<Tick>>
+        )>,
         // T::Storage = SparseStorage
         &'w ComponentSparseSet,
     >,
-=======
-pub struct ChangeTrackersFetch<'w, T> {
-    // T::Storage = TableStorage
-    table_added: Option<ThinSlicePtr<'w, UnsafeCell<Tick>>>,
-    table_changed: Option<ThinSlicePtr<'w, UnsafeCell<Tick>>>,
-    // T::Storage = SparseStorage
-    sparse_set: Option<&'w ComponentSparseSet>,
-
->>>>>>> b91356bd
     marker: PhantomData<T>,
     last_change_tick: u32,
     change_tick: u32,
@@ -1115,7 +1045,6 @@
         change_tick: u32,
     ) -> ChangeTrackersFetch<'w, T> {
         ChangeTrackersFetch {
-<<<<<<< HEAD
             components: match T::Storage::STORAGE_TYPE {
                 StorageType::Table => StorageSwitch::new_table(None),
                 StorageType::SparseSet => StorageSwitch::new_sparse_set(
@@ -1123,20 +1052,9 @@
                         .storages()
                         .sparse_sets
                         .get(component_id)
-                        .unwrap_or_else(|| debug_checked_unreachable()),
+                        .debug_checked_unwrap()
                 ),
             },
-=======
-            table_added: None,
-            table_changed: None,
-            sparse_set: (T::Storage::STORAGE_TYPE == StorageType::SparseSet).then(|| {
-                world
-                    .storages()
-                    .sparse_sets
-                    .get(component_id)
-                    .debug_checked_unwrap()
-            }),
->>>>>>> b91356bd
             marker: PhantomData,
             last_change_tick,
             change_tick,
@@ -1145,13 +1063,7 @@
 
     unsafe fn clone_fetch<'w>(fetch: &Self::Fetch<'w>) -> Self::Fetch<'w> {
         ChangeTrackersFetch {
-<<<<<<< HEAD
             components: fetch.components,
-=======
-            table_added: fetch.table_added,
-            table_changed: fetch.table_changed,
-            sparse_set: fetch.sparse_set,
->>>>>>> b91356bd
             marker: fetch.marker,
             last_change_tick: fetch.last_change_tick,
             change_tick: fetch.change_tick,
@@ -1176,19 +1088,17 @@
         &id: &ComponentId,
         table: &'w Table,
     ) {
-<<<<<<< HEAD
+        let column = table.get_column(id).debug_checked_unwrap();
         fetch.components = StorageSwitch::new_table(Some(
-            table
-                .get_column(id)
-                .unwrap_or_else(|| debug_checked_unreachable())
+            column
+                .get_added_ticks_slice()
+                .get_ticks_slice()
+                .into(),
+            column
+                .get_changed_ticks_slice()
                 .get_ticks_slice()
                 .into(),
         ));
-=======
-        let column = table.get_column(id).debug_checked_unwrap();
-        fetch.table_added = Some(column.get_added_ticks_slice().into());
-        fetch.table_changed = Some(column.get_changed_ticks_slice().into());
->>>>>>> b91356bd
     }
 
     #[inline(always)]
@@ -1200,41 +1110,26 @@
         match T::Storage::STORAGE_TYPE {
             StorageType::Table => ChangeTrackers {
                 component_ticks: {
-<<<<<<< HEAD
-                    let table_ticks = fetch
-                        .components
-                        .table()
-                        .unwrap_or_else(|| debug_checked_unreachable());
-                    table_ticks.get(table_row).read()
-=======
+                    let (table_added, table_changed) = fetch.components.table().debug_checked_unwrap();
                     ComponentTicks {
-                        added: fetch
-                            .table_added
-                            .debug_checked_unwrap()
+                        added: 
+                            table_added
                             .get(table_row)
                             .read(),
-                        changed: fetch
-                            .table_changed
-                            .debug_checked_unwrap()
+                        changed: 
+                            table_changed
                             .get(table_row)
                             .read(),
                     }
->>>>>>> b91356bd
                 },
                 marker: PhantomData,
                 last_change_tick: fetch.last_change_tick,
                 change_tick: fetch.change_tick,
             },
             StorageType::SparseSet => ChangeTrackers {
-<<<<<<< HEAD
                 component_ticks: *fetch
                     .components
                     .sparse_set()
-=======
-                component_ticks: fetch
-                    .sparse_set
-                    .debug_checked_unwrap()
->>>>>>> b91356bd
                     .get_ticks(entity)
                     .debug_checked_unwrap(),
                 marker: PhantomData,
