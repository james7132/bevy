--- conflicted
+++ resolved
@@ -451,7 +451,6 @@
 /// State used to construct a Fetch. This will be cached inside [`QueryState`](crate::query::QueryState),
 ///  so it is best to move as much data / computation here as possible to reduce the cost of
 /// constructing Fetch.
-<<<<<<< HEAD
 ///
 /// # Safety
 ///
@@ -459,9 +458,6 @@
 /// [`FetchState::update_archetype_component_access`] exactly reflects the results of
 /// [`FetchState::matches_component_set`], and [`Fetch::fetch`].
 pub unsafe trait FetchState: Send + Sync + Sized {
-=======
-pub trait FetchState: Send + Sync + Sized {
->>>>>>> a62ff657
     fn init(world: &mut World) -> Self;
     fn matches_component_set(&self, set_contains_id: &impl Fn(ComponentId) -> bool) -> bool;
 }
@@ -482,17 +478,13 @@
 pub struct EntityFetch;
 
 /// SAFETY: access is read only
-<<<<<<< HEAD
-unsafe impl<'w> ReadOnlyFetch for EntityFetch {}
-=======
 unsafe impl ReadOnlyWorldQuery for Entity {}
->>>>>>> a62ff657
 
 /// The [`FetchState`] of [`Entity`].
 #[doc(hidden)]
 pub struct EntityState;
 
-impl FetchState for EntityState {
+unsafe impl FetchState for EntityState {
     fn init(_world: &mut World) -> Self {
         Self
     }
@@ -504,21 +496,12 @@
 }
 
 impl<'w> WorldQueryGats<'w> for Entity {
-<<<<<<< HEAD
     type Fetch = EntityFetch;
-    type ReadOnlyFetch = EntityFetch;
     type _State = EntityState;
 }
 
-impl<'w> Fetch<'w> for EntityFetch {
-=======
-    type Fetch = EntityFetch<'w>;
-    type _State = EntityState;
-}
-
 /// SAFETY: no component or archetype access
-unsafe impl<'w> Fetch<'w> for EntityFetch<'w> {
->>>>>>> a62ff657
+unsafe impl<'w> Fetch<'w> for EntityFetch {
     type Item = Entity;
     type State = EntityState;
 
@@ -579,7 +562,7 @@
     marker: PhantomData<T>,
 }
 
-impl<T: Component> FetchState for ComponentIdState<T> {
+unsafe impl<T: Component> FetchState for ComponentIdState<T> {
     fn init(world: &mut World) -> Self {
         let component_id = world.init_component::<T>();
         ComponentIdState {
@@ -697,16 +680,6 @@
                 .deref(),
         }
     }
-<<<<<<< HEAD
-=======
-
-    #[inline]
-    unsafe fn table_fetch(&mut self, table_row: usize) -> Self::Item {
-        let components = self
-            .table_components
-            .unwrap_or_else(|| debug_checked_unreachable());
-        components.get(table_row).deref()
-    }
 
     fn update_component_access(state: &Self::State, access: &mut FilteredAccess<ComponentId>) {
         assert!(
@@ -728,7 +701,6 @@
             access.add_read(archetype_component_id);
         }
     }
->>>>>>> a62ff657
 }
 
 /// SAFETY: access of `&T` is a subset of `&mut T`
@@ -767,73 +739,6 @@
     }
 }
 
-<<<<<<< HEAD
-/// The [`ReadOnlyFetch`] of `&mut T`.
-pub struct ReadOnlyWriteFetch<'w, T> {
-    // T::Storage = TableStorage
-    table_components: Option<ThinSlicePtr<'w, UnsafeCell<T>>>,
-    // T::Storage = SparseStorage
-    sparse_set: Option<&'w ComponentSparseSet>,
-}
-
-/// SAFETY: access is read only
-unsafe impl<'w, T: Component> ReadOnlyFetch for ReadOnlyWriteFetch<'w, T> {}
-
-impl<T> Clone for ReadOnlyWriteFetch<'_, T> {
-    fn clone(&self) -> Self {
-        Self {
-            table_components: self.table_components,
-            sparse_set: self.sparse_set,
-        }
-    }
-}
-
-/// The [`FetchState`] of `&mut T`.
-#[doc(hidden)]
-pub struct WriteState<T> {
-    component_id: ComponentId,
-    marker: PhantomData<T>,
-}
-
-// SAFETY: component access and archetype component access are properly updated to reflect that T is
-// written
-unsafe impl<T: Component> FetchState for WriteState<T> {
-    fn init(world: &mut World) -> Self {
-        let component_id = world.init_component::<T>();
-        WriteState {
-            component_id,
-            marker: PhantomData,
-        }
-    }
-
-    fn update_component_access(&self, access: &mut FilteredAccess<ComponentId>) {
-        assert!(
-            !access.access().has_read(self.component_id),
-            "&mut {} conflicts with a previous access in this query. Mutable component access must be unique.",
-                std::any::type_name::<T>(),
-        );
-        access.add_write(self.component_id);
-    }
-
-    fn update_archetype_component_access(
-        &self,
-        archetype: &Archetype,
-        access: &mut Access<ArchetypeComponentId>,
-    ) {
-        if let Some(archetype_component_id) =
-            archetype.get_archetype_component_id(self.component_id)
-        {
-            access.add_write(archetype_component_id);
-        }
-    }
-
-    fn matches_component_set(&self, set_contains_id: &impl Fn(ComponentId) -> bool) -> bool {
-        set_contains_id(self.component_id)
-    }
-}
-
-=======
->>>>>>> a62ff657
 impl<'w, T: Component> WorldQueryGats<'w> for &mut T {
     type Fetch = WriteFetch<'w, T>;
     type _State = ComponentIdState<T>;
@@ -938,55 +843,6 @@
             }
         }
     }
-<<<<<<< HEAD
-}
-
-impl<'w, T: Component> Fetch<'w> for ReadOnlyWriteFetch<'w, T> {
-    type Item = &'w T;
-    type State = WriteState<T>;
-
-    const IS_DENSE: bool = {
-        match T::Storage::STORAGE_TYPE {
-            StorageType::Table => true,
-            StorageType::SparseSet => false,
-        }
-    };
-
-    const IS_ARCHETYPAL: bool = true;
-
-    unsafe fn init(
-        world: &'w World,
-        state: &WriteState<T>,
-        _last_change_tick: u32,
-        _change_tick: u32,
-    ) -> Self {
-        Self {
-            table_components: None,
-            sparse_set: (T::Storage::STORAGE_TYPE == StorageType::SparseSet).then(|| {
-                world
-                    .storages()
-                    .sparse_sets
-                    .get(state.component_id)
-                    .unwrap_or_else(|| debug_checked_unreachable())
-            }),
-        }
-=======
-
-    #[inline]
-    unsafe fn table_fetch(&mut self, table_row: usize) -> Self::Item {
-        let (table_components, table_ticks) = self
-            .table_components
-            .zip(self.table_ticks)
-            .unwrap_or_else(|| debug_checked_unreachable());
-        Mut {
-            value: table_components.get(table_row).deref_mut(),
-            ticks: Ticks {
-                component_ticks: table_ticks.get(table_row).deref_mut(),
-                change_tick: self.change_tick,
-                last_change_tick: self.last_change_tick,
-            },
-        }
-    }
 
     fn update_component_access(state: &Self::State, access: &mut FilteredAccess<ComponentId>) {
         assert!(
@@ -995,7 +851,6 @@
                 std::any::type_name::<T>(),
         );
         access.add_write(state.component_id);
->>>>>>> a62ff657
     }
 
     fn update_archetype_component_access(
@@ -1003,50 +858,10 @@
         archetype: &Archetype,
         access: &mut Access<ArchetypeComponentId>,
     ) {
-<<<<<<< HEAD
-        match T::Storage::STORAGE_TYPE {
-            StorageType::Table => {
-                let column = tables[archetype.table_id()]
-                    .get_column(state.component_id)
-                    .unwrap();
-                self.table_components = Some(column.get_data_slice().into());
-            }
-            StorageType::SparseSet => {}
-        }
-    }
-
-    #[inline]
-    unsafe fn set_table(&mut self, state: &Self::State, table: &'w Table) {
-        self.table_components = Some(
-            table
-                .get_column(state.component_id)
-                .unwrap_or_else(|| debug_checked_unreachable())
-                .get_data_slice()
-                .into(),
-        );
-    }
-
-    #[inline(always)]
-    unsafe fn fetch(&mut self, entity: &Entity, table_row: &usize) -> Self::Item {
-        match T::Storage::STORAGE_TYPE {
-            StorageType::Table => {
-                let components = self
-                    .table_components
-                    .unwrap_or_else(|| debug_checked_unreachable());
-                components.get(*table_row).deref()
-            }
-            StorageType::SparseSet => self
-                .sparse_set
-                .unwrap_or_else(|| debug_checked_unreachable())
-                .get(*entity)
-                .unwrap_or_else(|| debug_checked_unreachable())
-                .deref(),
-=======
         if let Some(archetype_component_id) =
             archetype.get_archetype_component_id(state.component_id)
         {
             access.add_write(archetype_component_id);
->>>>>>> a62ff657
         }
     }
 }
@@ -1078,7 +893,7 @@
     state: T,
 }
 
-impl<T: FetchState> FetchState for OptionState<T> {
+unsafe impl<T: FetchState> FetchState for OptionState<T> {
     fn init(world: &mut World) -> Self {
         Self {
             state: T::init(world),
@@ -1249,7 +1064,7 @@
     marker: PhantomData<T>,
 }
 
-impl<T: Component> FetchState for ChangeTrackersState<T> {
+unsafe impl<T: Component> FetchState for ChangeTrackersState<T> {
     fn init(world: &mut World) -> Self {
         let component_id = world.init_component::<T>();
         Self {
@@ -1477,7 +1292,7 @@
 
         #[allow(non_snake_case)]
         #[allow(clippy::unused_unit)]
-        impl<$($name: FetchState),*> FetchState for ($($name,)*) {
+        unsafe impl<$($name: FetchState),*> FetchState for ($($name,)*) {
             fn init(_world: &mut World) -> Self {
                 ($($name::init(_world),)*)
             }
@@ -1619,7 +1434,7 @@
 
         #[allow(non_snake_case)]
         #[allow(clippy::unused_unit)]
-        impl<$($name: FetchState),*> FetchState for AnyOf<($($name,)*)> {
+        unsafe impl<$($name: FetchState),*> FetchState for AnyOf<($($name,)*)> {
             fn init(_world: &mut World) -> Self {
                 AnyOf(($($name::init(_world),)*))
             }
@@ -1693,13 +1508,7 @@
     unsafe fn set_table(&mut self, _state: &Self::State, _table: &Table) {}
 
     #[inline(always)]
-<<<<<<< HEAD
     unsafe fn fetch(&mut self, _entity: &Entity, _table_row: &usize) -> Self::Item {}
-=======
-    unsafe fn archetype_fetch(&mut self, _archetype_index: usize) -> Self::Item {}
-
-    #[inline(always)]
-    unsafe fn table_fetch(&mut self, _table_row: usize) -> Self::Item {}
 
     fn update_component_access(_state: &Self::State, _access: &mut FilteredAccess<ComponentId>) {}
 
@@ -1709,5 +1518,4 @@
         _access: &mut Access<ArchetypeComponentId>,
     ) {
     }
->>>>>>> a62ff657
 }