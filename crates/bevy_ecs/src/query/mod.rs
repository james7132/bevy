mod access;
mod fetch;
mod filter;
mod iter;
mod state;

pub use access::*;
pub use fetch::*;
pub use filter::*;
pub use iter::*;
pub use state::*;

<<<<<<< HEAD
#[allow(unreachable_code)]
pub(crate) const unsafe fn debug_checked_unreachable() -> ! {
    #[cfg(debug_assertions)]
    unreachable!();
    std::hint::unreachable_unchecked();
=======
/// A debug checked version of [`Option::unwrap_unchecked`]. Will panic in
/// debug modes if unwrapping a `None` or `Err` value in debug mode, but is
/// equivalent to `Option::unwrap_uncheched` or `Result::unwrap_unchecked`
/// in release mode.
pub(crate) trait DebugCheckedUnwrap {
    type Item;
    /// # Panics
    /// Panics if the value is `None` or `Err`, only in debug mode.
    ///
    /// # Safety
    /// This must never be called on a `None` or `Err` value. This can
    /// only be called on `Some` or `Ok` values.
    unsafe fn debug_checked_unwrap(self) -> Self::Item;
}

// Thes two impls are explicitly split to ensure that the unreachable! macro
// does not cause inlining to fail when compiling in release mode.
#[cfg(debug_assertions)]
impl<T> DebugCheckedUnwrap for Option<T> {
    type Item = T;

    #[inline(always)]
    #[track_caller]
    unsafe fn debug_checked_unwrap(self) -> Self::Item {
        if let Some(inner) = self {
            inner
        } else {
            unreachable!()
        }
    }
}

#[cfg(not(debug_assertions))]
impl<T> DebugCheckedUnwrap for Option<T> {
    type Item = T;

    #[inline(always)]
    unsafe fn debug_checked_unwrap(self) -> Self::Item {
        if let Some(inner) = self {
            inner
        } else {
            std::hint::unreachable_unchecked()
        }
    }
>>>>>>> b91356bd
}

#[cfg(test)]
mod tests {
    use super::{ReadOnlyWorldQuery, WorldQuery};
    use crate::prelude::{AnyOf, Entity, Or, QueryState, With, Without};
    use crate::query::{ArchetypeFilter, QueryCombinationIter};
    use crate::system::{IntoSystem, Query, System, SystemState};
    use crate::{self as bevy_ecs, component::Component, world::World};
    use std::any::type_name;
    use std::collections::HashSet;

    #[derive(Component, Debug, Hash, Eq, PartialEq, Clone, Copy)]
    struct A(usize);
    #[derive(Component, Debug, Eq, PartialEq, Clone, Copy)]
    struct B(usize);
    #[derive(Component, Debug, Eq, PartialEq, Clone, Copy)]
    struct C(usize);
    #[derive(Component, Debug, Eq, PartialEq, Clone, Copy)]
    struct D(usize);

    #[derive(Component, Debug, Eq, PartialEq, Clone, Copy)]
    #[component(storage = "SparseSet")]
    struct Sparse(usize);

    #[test]
    fn query() {
        let mut world = World::new();
        world.spawn((A(1), B(1)));
        world.spawn(A(2));
        let values = world.query::<&A>().iter(&world).collect::<Vec<&A>>();
        assert_eq!(values, vec![&A(1), &A(2)]);

        for (_a, mut b) in world.query::<(&A, &mut B)>().iter_mut(&mut world) {
            b.0 = 3;
        }
        let values = world.query::<&B>().iter(&world).collect::<Vec<&B>>();
        assert_eq!(values, vec![&B(3)]);
    }

    #[test]
    fn query_filtered_exactsizeiterator_len() {
        fn choose(n: usize, k: usize) -> usize {
            if n == 0 || k == 0 || n < k {
                return 0;
            }
            let ks = 1..=k;
            let ns = (n - k + 1..=n).rev();
            ks.zip(ns).fold(1, |acc, (k, n)| acc * n / k)
        }
        fn assert_combination<Q, F, const K: usize>(world: &mut World, expected_size: usize)
        where
            Q: ReadOnlyWorldQuery,
            F: ReadOnlyWorldQuery,
            F::ReadOnly: ArchetypeFilter,
        {
            let mut query = world.query_filtered::<Q, F>();
            let query_type = type_name::<QueryCombinationIter<Q, F, K>>();
            let iter = query.iter_combinations::<K>(world);
            assert_all_sizes_iterator_equal(iter, expected_size, 0, query_type);
            let iter = query.iter_combinations::<K>(world);
            assert_all_sizes_iterator_equal(iter, expected_size, 1, query_type);
            let iter = query.iter_combinations::<K>(world);
            assert_all_sizes_iterator_equal(iter, expected_size, 5, query_type);
        }
        fn assert_all_sizes_equal<Q, F>(world: &mut World, expected_size: usize)
        where
            Q: ReadOnlyWorldQuery,
            F: ReadOnlyWorldQuery,
            F::ReadOnly: ArchetypeFilter,
        {
            let mut query = world.query_filtered::<Q, F>();
            let query_type = type_name::<QueryState<Q, F>>();
            assert_all_exact_sizes_iterator_equal(query.iter(world), expected_size, 0, query_type);
            assert_all_exact_sizes_iterator_equal(query.iter(world), expected_size, 1, query_type);
            assert_all_exact_sizes_iterator_equal(query.iter(world), expected_size, 5, query_type);

            let expected = expected_size;
            assert_combination::<Q, F, 0>(world, choose(expected, 0));
            assert_combination::<Q, F, 1>(world, choose(expected, 1));
            assert_combination::<Q, F, 2>(world, choose(expected, 2));
            assert_combination::<Q, F, 5>(world, choose(expected, 5));
            assert_combination::<Q, F, 43>(world, choose(expected, 43));
            assert_combination::<Q, F, 64>(world, choose(expected, 64));
        }
        fn assert_all_exact_sizes_iterator_equal(
            iterator: impl ExactSizeIterator,
            expected_size: usize,
            skip: usize,
            query_type: &'static str,
        ) {
            let len = iterator.len();
            println!("len:           {len}");
            assert_all_sizes_iterator_equal(iterator, expected_size, skip, query_type);
            assert_eq!(len, expected_size);
        }
        fn assert_all_sizes_iterator_equal(
            mut iterator: impl Iterator,
            expected_size: usize,
            skip: usize,
            query_type: &'static str,
        ) {
            let expected_size = expected_size.saturating_sub(skip);
            for _ in 0..skip {
                iterator.next();
            }
            let size_hint_0 = iterator.size_hint().0;
            let size_hint_1 = iterator.size_hint().1;
            // `count` tests that not only it is the expected value, but also
            // the value is accurate to what the query returns.
            let count = iterator.count();
            // This will show up when one of the asserts in this function fails
            println!(
                "query declared sizes: \n\
                for query:     {query_type} \n\
                expected:      {expected_size} \n\
                size_hint().0: {size_hint_0} \n\
                size_hint().1: {size_hint_1:?} \n\
                count():       {count}"
            );
            assert_eq!(size_hint_0, expected_size);
            assert_eq!(size_hint_1, Some(expected_size));
            assert_eq!(count, expected_size);
        }

        let mut world = World::new();
        world.spawn((A(1), B(1)));
        world.spawn(A(2));
        world.spawn(A(3));

        assert_all_sizes_equal::<&A, With<B>>(&mut world, 1);
        assert_all_sizes_equal::<&A, Without<B>>(&mut world, 2);

        let mut world = World::new();
        world.spawn((A(1), B(1), C(1)));
        world.spawn((A(2), B(2)));
        world.spawn((A(3), B(3)));
        world.spawn((A(4), C(4)));
        world.spawn((A(5), C(5)));
        world.spawn((A(6), C(6)));
        world.spawn(A(7));
        world.spawn(A(8));
        world.spawn(A(9));
        world.spawn(A(10));

        // With/Without for B and C
        assert_all_sizes_equal::<&A, With<B>>(&mut world, 3);
        assert_all_sizes_equal::<&A, With<C>>(&mut world, 4);
        assert_all_sizes_equal::<&A, Without<B>>(&mut world, 7);
        assert_all_sizes_equal::<&A, Without<C>>(&mut world, 6);

        // With/Without (And) combinations
        assert_all_sizes_equal::<&A, (With<B>, With<C>)>(&mut world, 1);
        assert_all_sizes_equal::<&A, (With<B>, Without<C>)>(&mut world, 2);
        assert_all_sizes_equal::<&A, (Without<B>, With<C>)>(&mut world, 3);
        assert_all_sizes_equal::<&A, (Without<B>, Without<C>)>(&mut world, 4);

        // With/Without Or<()> combinations
        assert_all_sizes_equal::<&A, Or<(With<B>, With<C>)>>(&mut world, 6);
        assert_all_sizes_equal::<&A, Or<(With<B>, Without<C>)>>(&mut world, 7);
        assert_all_sizes_equal::<&A, Or<(Without<B>, With<C>)>>(&mut world, 8);
        assert_all_sizes_equal::<&A, Or<(Without<B>, Without<C>)>>(&mut world, 9);
        assert_all_sizes_equal::<&A, (Or<(With<B>,)>, Or<(With<C>,)>)>(&mut world, 1);
        assert_all_sizes_equal::<&A, Or<(Or<(With<B>, With<C>)>, With<D>)>>(&mut world, 6);

        for i in 11..14 {
            world.spawn((A(i), D(i)));
        }

        assert_all_sizes_equal::<&A, Or<(Or<(With<B>, With<C>)>, With<D>)>>(&mut world, 9);
        assert_all_sizes_equal::<&A, Or<(Or<(With<B>, With<C>)>, Without<D>)>>(&mut world, 10);

        // a fair amount of entities
        for i in 14..20 {
            world.spawn((C(i), D(i)));
        }
        assert_all_sizes_equal::<Entity, (With<C>, With<D>)>(&mut world, 6);
    }

    #[test]
    fn query_iter_combinations() {
        let mut world = World::new();

        world.spawn((A(1), B(1)));
        world.spawn(A(2));
        world.spawn(A(3));
        world.spawn(A(4));

        let values: Vec<[&A; 2]> = world.query::<&A>().iter_combinations(&world).collect();
        assert_eq!(
            values,
            vec![
                [&A(1), &A(2)],
                [&A(1), &A(3)],
                [&A(1), &A(4)],
                [&A(2), &A(3)],
                [&A(2), &A(4)],
                [&A(3), &A(4)],
            ]
        );
        let mut a_query = world.query::<&A>();
        let values: Vec<[&A; 3]> = a_query.iter_combinations(&world).collect();
        assert_eq!(
            values,
            vec![
                [&A(1), &A(2), &A(3)],
                [&A(1), &A(2), &A(4)],
                [&A(1), &A(3), &A(4)],
                [&A(2), &A(3), &A(4)],
            ]
        );

        let mut query = world.query::<&mut A>();
        let mut combinations = query.iter_combinations_mut(&mut world);
        while let Some([mut a, mut b, mut c]) = combinations.fetch_next() {
            a.0 += 10;
            b.0 += 100;
            c.0 += 1000;
        }

        let values: Vec<[&A; 3]> = a_query.iter_combinations(&world).collect();
        assert_eq!(
            values,
            vec![
                [&A(31), &A(212), &A(1203)],
                [&A(31), &A(212), &A(3004)],
                [&A(31), &A(1203), &A(3004)],
                [&A(212), &A(1203), &A(3004)]
            ]
        );

        let mut b_query = world.query::<&B>();
        assert_eq!(
            b_query.iter_combinations::<2>(&world).size_hint(),
            (0, Some(0))
        );
        let values: Vec<[&B; 2]> = b_query.iter_combinations(&world).collect();
        assert_eq!(values, Vec::<[&B; 2]>::new());
    }

    #[test]
    fn query_filtered_iter_combinations() {
        use bevy_ecs::query::{Added, Changed, Or, With, Without};

        let mut world = World::new();

        world.spawn((A(1), B(1)));
        world.spawn(A(2));
        world.spawn(A(3));
        world.spawn(A(4));

        let mut a_wout_b = world.query_filtered::<&A, Without<B>>();
        let values: HashSet<[&A; 2]> = a_wout_b.iter_combinations(&world).collect();
        assert_eq!(
            values,
            [[&A(2), &A(3)], [&A(2), &A(4)], [&A(3), &A(4)]]
                .into_iter()
                .collect::<HashSet<_>>()
        );

        let values: HashSet<[&A; 3]> = a_wout_b.iter_combinations(&world).collect();
        assert_eq!(
            values,
            [[&A(2), &A(3), &A(4)],].into_iter().collect::<HashSet<_>>()
        );

        let mut query = world.query_filtered::<&A, Or<(With<A>, With<B>)>>();
        let values: HashSet<[&A; 2]> = query.iter_combinations(&world).collect();
        assert_eq!(
            values,
            [
                [&A(1), &A(2)],
                [&A(1), &A(3)],
                [&A(1), &A(4)],
                [&A(2), &A(3)],
                [&A(2), &A(4)],
                [&A(3), &A(4)],
            ]
            .into_iter()
            .collect::<HashSet<_>>()
        );

        let mut query = world.query_filtered::<&mut A, Without<B>>();
        let mut combinations = query.iter_combinations_mut(&mut world);
        while let Some([mut a, mut b, mut c]) = combinations.fetch_next() {
            a.0 += 10;
            b.0 += 100;
            c.0 += 1000;
        }

        let values: HashSet<[&A; 3]> = a_wout_b.iter_combinations(&world).collect();
        assert_eq!(
            values,
            [[&A(12), &A(103), &A(1004)],]
                .into_iter()
                .collect::<HashSet<_>>()
        );

        // Check if Added<T>, Changed<T> works
        let mut world = World::new();

        world.spawn((A(1), B(1)));
        world.spawn((A(2), B(2)));
        world.spawn((A(3), B(3)));
        world.spawn((A(4), B(4)));

        let mut query_added = world.query_filtered::<&A, Added<A>>();

        world.clear_trackers();
        world.spawn(A(5));

        assert_eq!(query_added.iter_combinations::<2>(&world).count(), 0);

        world.clear_trackers();
        world.spawn(A(6));
        world.spawn(A(7));

        assert_eq!(query_added.iter_combinations::<2>(&world).count(), 1);

        world.clear_trackers();
        world.spawn(A(8));
        world.spawn(A(9));
        world.spawn(A(10));

        assert_eq!(query_added.iter_combinations::<2>(&world).count(), 3);

        world.clear_trackers();

        let mut query_changed = world.query_filtered::<&A, Changed<A>>();

        let mut query = world.query_filtered::<&mut A, With<B>>();
        let mut combinations = query.iter_combinations_mut(&mut world);
        while let Some([mut a, mut b, mut c]) = combinations.fetch_next() {
            a.0 += 10;
            b.0 += 100;
            c.0 += 1000;
        }

        let values: HashSet<[&A; 3]> = query_changed.iter_combinations(&world).collect();
        assert_eq!(
            values,
            [
                [&A(31), &A(212), &A(1203)],
                [&A(31), &A(212), &A(3004)],
                [&A(31), &A(1203), &A(3004)],
                [&A(212), &A(1203), &A(3004)]
            ]
            .into_iter()
            .collect::<HashSet<_>>()
        );
    }

    #[test]
    fn query_iter_combinations_sparse() {
        let mut world = World::new();

        world.spawn_batch((1..=4).map(Sparse));

        let mut query = world.query::<&mut Sparse>();
        let mut combinations = query.iter_combinations_mut(&mut world);
        while let Some([mut a, mut b, mut c]) = combinations.fetch_next() {
            a.0 += 10;
            b.0 += 100;
            c.0 += 1000;
        }

        let mut query = world.query::<&Sparse>();
        let values: Vec<[&Sparse; 3]> = query.iter_combinations(&world).collect();
        assert_eq!(
            values,
            vec![
                [&Sparse(31), &Sparse(212), &Sparse(1203)],
                [&Sparse(31), &Sparse(212), &Sparse(3004)],
                [&Sparse(31), &Sparse(1203), &Sparse(3004)],
                [&Sparse(212), &Sparse(1203), &Sparse(3004)]
            ]
        );
    }

    #[test]
    fn multi_storage_query() {
        let mut world = World::new();

        world.spawn((Sparse(1), B(2)));
        world.spawn(Sparse(2));

        let values = world
            .query::<&Sparse>()
            .iter(&world)
            .collect::<Vec<&Sparse>>();
        assert_eq!(values, vec![&Sparse(1), &Sparse(2)]);

        for (_a, mut b) in world.query::<(&Sparse, &mut B)>().iter_mut(&mut world) {
            b.0 = 3;
        }

        let values = world.query::<&B>().iter(&world).collect::<Vec<&B>>();
        assert_eq!(values, vec![&B(3)]);
    }

    #[test]
    fn any_query() {
        let mut world = World::new();

        world.spawn((A(1), B(2)));
        world.spawn(A(2));
        world.spawn(C(3));

        let values: Vec<(Option<&A>, Option<&B>)> =
            world.query::<AnyOf<(&A, &B)>>().iter(&world).collect();

        assert_eq!(
            values,
            vec![(Some(&A(1)), Some(&B(2))), (Some(&A(2)), None),]
        );
    }

    #[test]
    #[should_panic = "&mut bevy_ecs::query::tests::A conflicts with a previous access in this query."]
    fn self_conflicting_worldquery() {
        #[derive(WorldQuery)]
        #[world_query(mutable)]
        struct SelfConflicting {
            a: &'static mut A,
            b: &'static mut A,
        }

        let mut world = World::new();
        world.query::<SelfConflicting>();
    }

    #[test]
    fn derived_worldqueries() {
        let mut world = World::new();

        world.spawn((A(10), B(18), C(3), Sparse(4)));

        world.spawn((A(101), B(148), C(13)));
        world.spawn((A(51), B(46), Sparse(72)));
        world.spawn((A(398), C(6), Sparse(9)));
        world.spawn((B(11), C(28), Sparse(92)));

        world.spawn((C(18348), Sparse(101)));
        world.spawn((B(839), Sparse(5)));
        world.spawn((B(6721), C(122)));
        world.spawn((A(220), Sparse(63)));
        world.spawn((A(1092), C(382)));
        world.spawn((A(2058), B(3019)));

        world.spawn((B(38), C(8), Sparse(100)));
        world.spawn((A(111), C(52), Sparse(1)));
        world.spawn((A(599), B(39), Sparse(13)));
        world.spawn((A(55), B(66), C(77)));

        world.spawn_empty();

        {
            #[derive(WorldQuery)]
            struct CustomAB {
                a: &'static A,
                b: &'static B,
            }

            let custom_param_data = world
                .query::<CustomAB>()
                .iter(&world)
                .map(|item| (*item.a, *item.b))
                .collect::<Vec<_>>();
            let normal_data = world
                .query::<(&A, &B)>()
                .iter(&world)
                .map(|(a, b)| (*a, *b))
                .collect::<Vec<_>>();
            assert_eq!(custom_param_data, normal_data);
        }

        {
            #[derive(WorldQuery)]
            struct FancyParam {
                e: Entity,
                b: &'static B,
                opt: Option<&'static Sparse>,
            }

            let custom_param_data = world
                .query::<FancyParam>()
                .iter(&world)
                .map(|fancy| (fancy.e, *fancy.b, fancy.opt.copied()))
                .collect::<Vec<_>>();
            let normal_data = world
                .query::<(Entity, &B, Option<&Sparse>)>()
                .iter(&world)
                .map(|(e, b, opt)| (e, *b, opt.copied()))
                .collect::<Vec<_>>();
            assert_eq!(custom_param_data, normal_data);
        }

        {
            #[derive(WorldQuery)]
            struct MaybeBSparse {
                blah: Option<(&'static B, &'static Sparse)>,
            }
            #[derive(WorldQuery)]
            struct MatchEverything {
                abcs: AnyOf<(&'static A, &'static B, &'static C)>,
                opt_bsparse: MaybeBSparse,
            }

            let custom_param_data = world
                .query::<MatchEverything>()
                .iter(&world)
                .map(
                    |MatchEverythingItem {
                         abcs: (a, b, c),
                         opt_bsparse: MaybeBSparseItem { blah: bsparse },
                     }| {
                        (
                            (a.copied(), b.copied(), c.copied()),
                            bsparse.map(|(b, sparse)| (*b, *sparse)),
                        )
                    },
                )
                .collect::<Vec<_>>();
            let normal_data = world
                .query::<(AnyOf<(&A, &B, &C)>, Option<(&B, &Sparse)>)>()
                .iter(&world)
                .map(|((a, b, c), bsparse)| {
                    (
                        (a.copied(), b.copied(), c.copied()),
                        bsparse.map(|(b, sparse)| (*b, *sparse)),
                    )
                })
                .collect::<Vec<_>>();
            assert_eq!(custom_param_data, normal_data);
        }

        {
            #[derive(WorldQuery)]
            struct AOrBFilter {
                a: Or<(With<A>, With<B>)>,
            }
            #[derive(WorldQuery)]
            struct NoSparseThatsSlow {
                no: Without<Sparse>,
            }

            let custom_param_entities = world
                .query_filtered::<Entity, (AOrBFilter, NoSparseThatsSlow)>()
                .iter(&world)
                .collect::<Vec<_>>();
            let normal_entities = world
                .query_filtered::<Entity, (Or<(With<A>, With<B>)>, Without<Sparse>)>()
                .iter(&world)
                .collect::<Vec<_>>();
            assert_eq!(custom_param_entities, normal_entities);
        }

        {
            #[derive(WorldQuery)]
            struct CSparseFilter {
                tuple_structs_pls: With<C>,
                ugh: With<Sparse>,
            }

            let custom_param_entities = world
                .query_filtered::<Entity, CSparseFilter>()
                .iter(&world)
                .collect::<Vec<_>>();
            let normal_entities = world
                .query_filtered::<Entity, (With<C>, With<Sparse>)>()
                .iter(&world)
                .collect::<Vec<_>>();
            assert_eq!(custom_param_entities, normal_entities);
        }

        {
            #[derive(WorldQuery)]
            struct WithoutComps {
                _1: Without<A>,
                _2: Without<B>,
                _3: Without<C>,
            }

            let custom_param_entities = world
                .query_filtered::<Entity, WithoutComps>()
                .iter(&world)
                .collect::<Vec<_>>();
            let normal_entities = world
                .query_filtered::<Entity, (Without<A>, Without<B>, Without<C>)>()
                .iter(&world)
                .collect::<Vec<_>>();
            assert_eq!(custom_param_entities, normal_entities);
        }

        {
            #[derive(WorldQuery)]
            struct IterCombAB {
                a: &'static A,
                b: &'static B,
            }

            let custom_param_data = world
                .query::<IterCombAB>()
                .iter_combinations::<2>(&world)
                .map(|[item0, item1]| [(*item0.a, *item0.b), (*item1.a, *item1.b)])
                .collect::<Vec<_>>();
            let normal_data = world
                .query::<(&A, &B)>()
                .iter_combinations(&world)
                .map(|[(a0, b0), (a1, b1)]| [(*a0, *b0), (*a1, *b1)])
                .collect::<Vec<_>>();
            assert_eq!(custom_param_data, normal_data);
        }
    }

    #[test]
    fn many_entities() {
        let mut world = World::new();
        world.spawn((A(0), B(0)));
        world.spawn((A(0), B(0)));
        world.spawn(A(0));
        world.spawn(B(0));
        {
            fn system(has_a: Query<Entity, With<A>>, has_a_and_b: Query<(&A, &B)>) {
                assert_eq!(has_a_and_b.iter_many(&has_a).count(), 2);
            }
            let mut system = IntoSystem::into_system(system);
            system.initialize(&mut world);
            system.run((), &mut world);
        }
        {
            fn system(has_a: Query<Entity, With<A>>, mut b_query: Query<&mut B>) {
                let mut iter = b_query.iter_many_mut(&has_a);
                while let Some(mut b) = iter.fetch_next() {
                    b.0 = 1;
                }
            }
            let mut system = IntoSystem::into_system(system);
            system.initialize(&mut world);
            system.run((), &mut world);
        }
        {
            fn system(query: Query<(Option<&A>, &B)>) {
                for (maybe_a, b) in &query {
                    match maybe_a {
                        Some(_) => assert_eq!(b.0, 1),
                        None => assert_eq!(b.0, 0),
                    }
                }
            }
            let mut system = IntoSystem::into_system(system);
            system.initialize(&mut world);
            system.run((), &mut world);
        }
    }

    #[test]
    fn mut_to_immut_query_methods_have_immut_item() {
        #[derive(Component)]
        struct Foo;

        let mut world = World::new();
        let e = world.spawn(Foo).id();

        // state
        let mut q = world.query::<&mut Foo>();
        let _: Option<&Foo> = q.iter(&world).next();
        let _: Option<[&Foo; 2]> = q.iter_combinations::<2>(&world).next();
        let _: Option<&Foo> = q.iter_manual(&world).next();
        let _: Option<&Foo> = q.iter_many(&world, [e]).next();
        q.for_each(&world, |_: &Foo| ());

        let _: Option<&Foo> = q.get(&world, e).ok();
        let _: Option<&Foo> = q.get_manual(&world, e).ok();
        let _: Option<[&Foo; 1]> = q.get_many(&world, [e]).ok();
        let _: Option<&Foo> = q.get_single(&world).ok();
        let _: &Foo = q.single(&world);

        // system param
        let mut q = SystemState::<Query<&mut Foo>>::new(&mut world);
        let q = q.get_mut(&mut world);
        let _: Option<&Foo> = q.iter().next();
        let _: Option<[&Foo; 2]> = q.iter_combinations::<2>().next();
        let _: Option<&Foo> = q.iter_many([e]).next();
        q.for_each(|_: &Foo| ());

        let _: Option<&Foo> = q.get(e).ok();
        let _: Option<&Foo> = q.get_component(e).ok();
        let _: Option<[&Foo; 1]> = q.get_many([e]).ok();
        let _: Option<&Foo> = q.get_single().ok();
        let _: [&Foo; 1] = q.many([e]);
        let _: &Foo = q.single();
    }
}<|MERGE_RESOLUTION|>--- conflicted
+++ resolved
@@ -10,13 +10,6 @@
 pub use iter::*;
 pub use state::*;
 
-<<<<<<< HEAD
-#[allow(unreachable_code)]
-pub(crate) const unsafe fn debug_checked_unreachable() -> ! {
-    #[cfg(debug_assertions)]
-    unreachable!();
-    std::hint::unreachable_unchecked();
-=======
 /// A debug checked version of [`Option::unwrap_unchecked`]. Will panic in
 /// debug modes if unwrapping a `None` or `Err` value in debug mode, but is
 /// equivalent to `Option::unwrap_uncheched` or `Result::unwrap_unchecked`
@@ -61,7 +54,6 @@
             std::hint::unreachable_unchecked()
         }
     }
->>>>>>> b91356bd
 }
 
 #[cfg(test)]
