--- conflicted
+++ resolved
@@ -408,10 +408,6 @@
         let mut fetch = Q::init_fetch(world, &self.fetch_state, last_change_tick, change_tick);
         let mut filter = F::init_fetch(world, &self.filter_state, last_change_tick, change_tick);
 
-<<<<<<< HEAD
-=======
-        let table_row = archetype.entity_table_row(location.archetype_row);
->>>>>>> 530be10e
         let table = world
             .storages()
             .tables
@@ -420,8 +416,8 @@
         Q::set_archetype(&mut fetch, &self.fetch_state, archetype, table);
         F::set_archetype(&mut filter, &self.filter_state, archetype, table);
 
-        if F::filter_fetch(&mut filter, entity, location.table_row as usize) {
-            Ok(Q::fetch(&mut fetch, entity, location.table_row as usize))
+        if F::filter_fetch(&mut filter, entity, location.table_row) {
+            Ok(Q::fetch(&mut fetch, entity, location.table_row))
         } else {
             Err(QueryEntityError::QueryDoesNotMatch(entity))
         }
