use crate::{
    component::{ComponentId, ComponentInfo, ComponentTicks},
    entity::Entity,
    storage::BlobVec,
};
use bevy_ptr::{OwningPtr, Ptr};
use nonmax::{NonMaxU16, NonMaxU32, NonMaxU64, NonMaxU8, NonMaxUsize};
use std::{cell::UnsafeCell, hash::Hash, marker::PhantomData};

type EntityId = u32;

#[derive(Debug)]
pub struct SparseArray<I, V = I> {
    values: Vec<Option<V>>,
    marker: PhantomData<I>,
}

impl<I: SparseSetIndex, V> Default for SparseArray<I, V> {
    fn default() -> Self {
        Self::new()
    }
}

impl<I, V> SparseArray<I, V> {
    #[inline]
    pub const fn new() -> Self {
        Self {
            values: Vec::new(),
            marker: PhantomData,
        }
    }
}

impl<I: SparseSetIndex, V> SparseArray<I, V> {
    pub fn with_capacity(capacity: usize) -> Self {
        Self {
            values: Vec::with_capacity(capacity),
            marker: PhantomData,
        }
    }

    #[inline]
    pub fn insert(&mut self, index: I, value: V) {
        let index = index.sparse_set_index();
        if index >= self.values.len() {
            self.values.resize_with(index + 1, || None);
        }
        self.values[index] = Some(value);
    }

    #[inline]
    pub fn contains(&self, index: I) -> bool {
        let index = index.sparse_set_index();
        self.values.get(index).map(|v| v.is_some()).unwrap_or(false)
    }

    #[inline]
    pub fn get(&self, index: I) -> Option<&V> {
        let index = index.sparse_set_index();
        self.values.get(index).map(|v| v.as_ref()).unwrap_or(None)
    }

    #[inline]
    pub fn get_mut(&mut self, index: I) -> Option<&mut V> {
        let index = index.sparse_set_index();
        self.values
            .get_mut(index)
            .map(|v| v.as_mut())
            .unwrap_or(None)
    }

    #[inline]
    pub fn remove(&mut self, index: I) -> Option<V> {
        let index = index.sparse_set_index();
        self.values.get_mut(index).and_then(|value| value.take())
    }

    #[inline]
    pub fn get_or_insert_with(&mut self, index: I, func: impl FnOnce() -> V) -> &mut V {
        let index = index.sparse_set_index();
        if index < self.values.len() {
            return self.values[index].get_or_insert_with(func);
        }
        self.values.resize_with(index + 1, || None);
        let value = &mut self.values[index];
        *value = Some(func());
        value.as_mut().unwrap()
    }

    pub fn clear(&mut self) {
        self.values.clear();
    }
}

/// A sparse data structure of [Components](crate::component::Component)
///
/// Designed for relatively fast insertions and deletions.
#[derive(Debug)]
pub struct ComponentSparseSet {
    dense: BlobVec,
    ticks: Vec<UnsafeCell<ComponentTicks>>,
    // Internally this only relies on the Entity ID to keep track of where the component data is
    // stored for entities that are alive. The generation is not required, but is stored
    // in debug builds to validate that access is correct.
    #[cfg(not(debug_assertions))]
    entities: Vec<EntityId>,
    #[cfg(debug_assertions)]
    entities: Vec<Entity>,
<<<<<<< HEAD
    sparse: SparseArray<Entity, NonMaxUsize>,
=======
    sparse: SparseArray<EntityId, u32>,
>>>>>>> 27c321e3
}

impl ComponentSparseSet {
    pub fn new(component_info: &ComponentInfo, capacity: usize) -> Self {
        Self {
            // SAFE: component_info.drop() is compatible with the items that will be inserted.
            dense: unsafe {
                BlobVec::new(component_info.layout(), component_info.drop(), capacity)
            },
            ticks: Vec::with_capacity(capacity),
            entities: Vec::with_capacity(capacity),
            sparse: Default::default(),
        }
    }

    pub fn clear(&mut self) {
        self.dense.clear();
        self.ticks.clear();
        self.entities.clear();
        self.sparse.clear();
    }

    #[inline]
    pub fn len(&self) -> usize {
        self.dense.len()
    }

    #[inline]
    pub fn is_empty(&self) -> bool {
        self.dense.len() == 0
    }

    /// Inserts the `entity` key and component `value` pair into this sparse
    /// set.
    ///
    /// # Safety
    /// The `value` pointer must point to a valid address that matches the [`Layout`](std::alloc::Layout)
    /// inside the [`ComponentInfo`] given when constructing this sparse set.
    pub unsafe fn insert(&mut self, entity: Entity, value: OwningPtr<'_>, change_tick: u32) {
<<<<<<< HEAD
        if let Some(&dense_index) = self.sparse.get(entity) {
            let dense_index = dense_index.get();
            self.dense.replace_unchecked(dense_index, value);
            *self.ticks.get_unchecked_mut(dense_index) =
=======
        if let Some(&dense_index) = self.sparse.get(entity.id()) {
            #[cfg(debug_assertions)]
            assert_eq!(entity, self.entities[dense_index as usize]);
            let _entity = self.dense.replace_unchecked(dense_index as usize, value);
            *self.ticks.get_unchecked_mut(dense_index as usize) =
>>>>>>> 27c321e3
                UnsafeCell::new(ComponentTicks::new(change_tick));
        } else {
            let dense_index = self.dense.len();
            self.dense.push(value);
<<<<<<< HEAD
            self.sparse
                .insert(entity, NonMaxUsize::new(dense_index).unwrap());
            debug_assert_eq!(self.ticks.len(), dense_index);
            debug_assert_eq!(self.entities.len(), dense_index);
=======
            self.sparse.insert(entity.id(), dense_index as u32);
            #[cfg(debug_assertions)]
            {
                assert_eq!(self.ticks.len(), dense_index);
                assert_eq!(self.entities.len(), dense_index);
            }
>>>>>>> 27c321e3
            self.ticks
                .push(UnsafeCell::new(ComponentTicks::new(change_tick)));
            #[cfg(not(debug_assertions))]
            self.entities.push(entity.id());
            #[cfg(debug_assertions)]
            self.entities.push(entity);
        }
    }

    #[inline]
    pub fn contains(&self, entity: Entity) -> bool {
        #[cfg(debug_assertions)]
        {
            if let Some(&dense_index) = self.sparse.get(entity.id()) {
                #[cfg(debug_assertions)]
                assert_eq!(entity, self.entities[dense_index as usize]);
                true
            } else {
                false
            }
        }
        #[cfg(not(debug_assertions))]
        self.sparse.contains(entity.id())
    }

    #[inline]
    pub fn get(&self, entity: Entity) -> Option<Ptr<'_>> {
        self.sparse.get(entity.id()).map(|dense_index| {
            let dense_index = *dense_index as usize;
            #[cfg(debug_assertions)]
            assert_eq!(entity, self.entities[dense_index]);
            // SAFE: if the sparse index points to something in the dense vec, it exists
<<<<<<< HEAD
            unsafe { self.dense.get_unchecked(dense_index.get()) }
=======
            unsafe { self.dense.get_unchecked(dense_index) }
>>>>>>> 27c321e3
        })
    }

    #[inline]
    pub fn get_with_ticks(&self, entity: Entity) -> Option<(Ptr<'_>, &UnsafeCell<ComponentTicks>)> {
<<<<<<< HEAD
        let dense_index = self.sparse.get(entity)?.get();
=======
        let dense_index = *self.sparse.get(entity.id())? as usize;
        #[cfg(debug_assertions)]
        assert_eq!(entity, self.entities[dense_index]);
>>>>>>> 27c321e3
        // SAFE: if the sparse index points to something in the dense vec, it exists
        unsafe {
            Some((
                self.dense.get_unchecked(dense_index),
                self.ticks.get_unchecked(dense_index),
            ))
        }
    }

    #[inline]
    pub fn get_ticks(&self, entity: Entity) -> Option<&UnsafeCell<ComponentTicks>> {
<<<<<<< HEAD
        let dense_index = self.sparse.get(entity)?.get();
=======
        let dense_index = *self.sparse.get(entity.id())? as usize;
        #[cfg(debug_assertions)]
        assert_eq!(entity, self.entities[dense_index]);
>>>>>>> 27c321e3
        // SAFE: if the sparse index points to something in the dense vec, it exists
        unsafe { Some(self.ticks.get_unchecked(dense_index)) }
    }

    /// Removes the `entity` from this sparse set and returns a pointer to the associated value (if
    /// it exists).
    #[must_use = "The returned pointer must be used to drop the removed component."]
    pub fn remove_and_forget(&mut self, entity: Entity) -> Option<OwningPtr<'_>> {
<<<<<<< HEAD
        self.sparse.remove(entity).map(|dense_index| {
            let index = dense_index.get();
            self.ticks.swap_remove(index);
            self.entities.swap_remove(index);
            let is_last = index == self.dense.len() - 1;
=======
        self.sparse.remove(entity.id()).map(|dense_index| {
            let dense_index = dense_index as usize;
            #[cfg(debug_assertions)]
            assert_eq!(entity, self.entities[dense_index]);
            self.ticks.swap_remove(dense_index);
            self.entities.swap_remove(dense_index);
            let is_last = dense_index == self.dense.len() - 1;
>>>>>>> 27c321e3
            // SAFE: dense_index was just removed from `sparse`, which ensures that it is valid
            let value = unsafe { self.dense.swap_remove_and_forget_unchecked(index) };
            if !is_last {
<<<<<<< HEAD
                let swapped_entity = self.entities[index];
                *self.sparse.get_mut(swapped_entity).unwrap() = dense_index;
=======
                let swapped_entity = self.entities[dense_index];
                #[cfg(not(debug_assertions))]
                let idx = swapped_entity;
                #[cfg(debug_assertions)]
                let idx = swapped_entity.id();
                *self.sparse.get_mut(idx).unwrap() = dense_index as u32;
>>>>>>> 27c321e3
            }
            value
        })
    }

    pub fn remove(&mut self, entity: Entity) -> bool {
<<<<<<< HEAD
        if let Some(dense_index) = self.sparse.remove(entity) {
            let index = dense_index.get();
            self.ticks.swap_remove(index);
            self.entities.swap_remove(index);
            let is_last = index == self.dense.len() - 1;
=======
        if let Some(dense_index) = self.sparse.remove(entity.id()) {
            let dense_index = dense_index as usize;
            #[cfg(debug_assertions)]
            assert_eq!(entity, self.entities[dense_index]);
            self.ticks.swap_remove(dense_index);
            self.entities.swap_remove(dense_index);
            let is_last = dense_index == self.dense.len() - 1;
>>>>>>> 27c321e3
            // SAFE: if the sparse index points to something in the dense vec, it exists
            unsafe { self.dense.swap_remove_and_drop_unchecked(index) }
            if !is_last {
<<<<<<< HEAD
                let swapped_entity = self.entities[index];
                *self.sparse.get_mut(swapped_entity).unwrap() = dense_index;
=======
                let swapped_entity = self.entities[dense_index];
                #[cfg(not(debug_assertions))]
                let idx = swapped_entity;
                #[cfg(debug_assertions)]
                let idx = swapped_entity.id();
                *self.sparse.get_mut(idx).unwrap() = dense_index as u32;
>>>>>>> 27c321e3
            }
            true
        } else {
            false
        }
    }

    pub(crate) fn check_change_ticks(&mut self, change_tick: u32) {
        for component_ticks in &mut self.ticks {
            component_ticks.get_mut().check_ticks(change_tick);
        }
    }
}

/// A data structure that blends dense and sparse storage
///
/// `I` is the type of the indices, while `V` is the type of data stored in the dense storage.
#[derive(Debug)]
pub struct SparseSet<I: SparseSetIndex, V: 'static> {
    dense: Vec<V>,
    indices: Vec<I>,
    sparse: SparseArray<I, I::Repr>,
}

impl<I: SparseSetIndex, V> Default for SparseSet<I, V> {
    fn default() -> Self {
        Self::new()
    }
}
impl<I: SparseSetIndex, V> SparseSet<I, V> {
    pub const fn new() -> Self {
        Self {
            dense: Vec::new(),
            indices: Vec::new(),
            sparse: SparseArray::new(),
        }
    }
}

impl<I: SparseSetIndex, V> SparseSet<I, V> {
    pub fn with_capacity(capacity: usize) -> Self {
        Self {
            dense: Vec::with_capacity(capacity),
            indices: Vec::with_capacity(capacity),
            sparse: Default::default(),
        }
    }

    #[inline]
    pub fn capacity(&self) -> usize {
        self.dense.capacity()
    }

    pub fn insert(&mut self, index: I, value: V) {
        if let Some(dense_index) = self.sparse.get(index.clone()).cloned() {
            // SAFE: dense indices stored in self.sparse always exist
            unsafe {
                *self.dense.get_unchecked_mut(I::repr_to_index(&dense_index)) = value;
            }
        } else {
            let dense = I::repr_from_index(self.dense.len());
            self.sparse.insert(index.clone(), dense);
            self.indices.push(index);
            self.dense.push(value);
        }

        // PERF: switch to this. it's faster but it has an invalid memory access on
        // table_add_remove_many let dense = &mut self.dense;
        // let indices = &mut self.indices;
        // let dense_index = *self.sparse.get_or_insert_with(index.clone(), move || {
        //     if dense.len() == dense.capacity() {
        //         dense.reserve(64);
        //         indices.reserve(64);
        //     }
        //     let len = dense.len();
        //     // SAFE: we set the index immediately
        //     unsafe {
        //         dense.set_len(len + 1);
        //         indices.set_len(len + 1);
        //     }
        //     len
        // });
        // // SAFE: index either already existed or was just allocated
        // unsafe {
        //     *self.dense.get_unchecked_mut(dense_index) = value;
        //     *self.indices.get_unchecked_mut(dense_index) = index;
        // }
    }

    pub fn get_or_insert_with(&mut self, index: I, func: impl FnOnce() -> V) -> &mut V {
        if let Some(dense_index) = self.sparse.get(index.clone()).cloned() {
            // SAFE: dense indices stored in self.sparse always exist
            unsafe { self.dense.get_unchecked_mut(I::repr_to_index(&dense_index)) }
        } else {
            let value = func();
            let dense_index = self.dense.len();
            self.sparse
                .insert(index.clone(), I::repr_from_index(dense_index));
            self.indices.push(index);
            self.dense.push(value);
            // SAFE: dense index was just populated above
            unsafe { self.dense.get_unchecked_mut(dense_index) }
        }
    }

    #[inline]
    pub fn len(&self) -> usize {
        self.dense.len()
    }

    #[inline]
    pub fn is_empty(&self) -> bool {
        self.dense.len() == 0
    }

    #[inline]
    pub fn contains(&self, index: I) -> bool {
        self.sparse.contains(index)
    }

    pub fn get(&self, index: I) -> Option<&V> {
        self.sparse.get(index).map(|dense_index| {
            // SAFE: if the sparse index points to something in the dense vec, it exists
            unsafe { self.dense.get_unchecked(I::repr_to_index(dense_index)) }
        })
    }

    pub fn get_mut(&mut self, index: I) -> Option<&mut V> {
        let dense = &mut self.dense;
        self.sparse.get(index).map(move |dense_index| {
            // SAFE: if the sparse index points to something in the dense vec, it exists
            unsafe { dense.get_unchecked_mut(I::repr_to_index(dense_index)) }
        })
    }

    pub fn remove(&mut self, index: I) -> Option<V> {
        self.sparse.remove(index).map(|dense_idx| {
            let dense_index = I::repr_to_index(&dense_idx);
            let is_last = dense_index == self.dense.len() - 1;
            let value = self.dense.swap_remove(dense_index);
            self.indices.swap_remove(dense_index);
            if !is_last {
                let swapped_index = self.indices[dense_index].clone();
                *self.sparse.get_mut(swapped_index).unwrap() = dense_idx;
            }
            value
        })
    }

    pub fn indices(&self) -> impl Iterator<Item = I> + '_ {
        self.indices.iter().cloned()
    }

    pub fn values(&self) -> impl Iterator<Item = &V> {
        self.dense.iter()
    }

    pub fn values_mut(&mut self) -> impl Iterator<Item = &mut V> {
        self.dense.iter_mut()
    }

    pub fn iter(&self) -> impl Iterator<Item = (&I, &V)> {
        self.indices.iter().zip(self.dense.iter())
    }

    pub fn iter_mut(&mut self) -> impl Iterator<Item = (&I, &mut V)> {
        self.indices.iter().zip(self.dense.iter_mut())
    }
}

pub trait SparseSetIndex: Clone + PartialEq + Eq + Hash {
    type Repr: Clone;
    fn sparse_set_index(&self) -> usize;
    fn get_sparse_set_index(value: usize) -> Self;
    // fn to_repr(&self) -> Self::Repr;
    fn repr_from_index(index: usize) -> Self::Repr;
    fn repr_to_index(repr: &Self::Repr) -> usize;
}

macro_rules! impl_sparse_set_index {
    ($ty:ty, $underlying:ty) => {
        impl SparseSetIndex for $ty {
            type Repr = Self;

            #[inline]
            fn sparse_set_index(&self) -> usize {
                self.get() as usize
            }

            #[inline]
            fn get_sparse_set_index(value: usize) -> Self {
                <$ty>::new(value as $underlying).unwrap()
            }

            #[inline]
            fn repr_from_index(index: usize) -> Self::Repr {
                <$ty>::new(index as $underlying).unwrap()
            }

            #[inline]
            fn repr_to_index(repr: &Self::Repr) -> usize {
                repr.get() as usize
            }
        }
    };
}

impl_sparse_set_index!(NonMaxU8, u8);
impl_sparse_set_index!(NonMaxU16, u16);
impl_sparse_set_index!(NonMaxU32, u32);
impl_sparse_set_index!(NonMaxU64, u64);
impl_sparse_set_index!(NonMaxUsize, usize);

/// A collection of [`ComponentSparseSet`] storages, indexed by [`ComponentId`]
///
/// Can be accessed via [`Storages`](crate::storage::Storages)
#[derive(Default)]
pub struct SparseSets {
    sets: SparseSet<ComponentId, ComponentSparseSet>,
}

impl SparseSets {
    pub fn get_or_insert(&mut self, component_info: &ComponentInfo) -> &mut ComponentSparseSet {
        if !self.sets.contains(component_info.id()) {
            self.sets.insert(
                component_info.id(),
                ComponentSparseSet::new(component_info, 64),
            );
        }

        self.sets.get_mut(component_info.id()).unwrap()
    }

    pub fn get(&self, component_id: ComponentId) -> Option<&ComponentSparseSet> {
        self.sets.get(component_id)
    }

    pub fn get_mut(&mut self, component_id: ComponentId) -> Option<&mut ComponentSparseSet> {
        self.sets.get_mut(component_id)
    }

    pub fn clear(&mut self) {
        for set in self.sets.values_mut() {
            set.clear();
        }
    }

    pub(crate) fn check_change_ticks(&mut self, change_tick: u32) {
        for set in self.sets.values_mut() {
            set.check_change_ticks(change_tick);
        }
    }
}

#[cfg(test)]
mod tests {
    use crate::{entity::Entity, storage::SparseSet};

    #[derive(Debug, Eq, PartialEq)]
    struct Foo(usize);

    #[test]
    fn sparse_set() {
        let mut set = SparseSet::<Entity, Foo>::default();
        let e0 = Entity::from_raw(0);
        let e1 = Entity::from_raw(1);
        let e2 = Entity::from_raw(2);
        let e3 = Entity::from_raw(3);
        let e4 = Entity::from_raw(4);

        set.insert(e1, Foo(1));
        set.insert(e2, Foo(2));
        set.insert(e3, Foo(3));

        assert_eq!(set.get(e0), None);
        assert_eq!(set.get(e1), Some(&Foo(1)));
        assert_eq!(set.get(e2), Some(&Foo(2)));
        assert_eq!(set.get(e3), Some(&Foo(3)));
        assert_eq!(set.get(e4), None);

        {
            let iter_results = set.values().collect::<Vec<_>>();
            assert_eq!(iter_results, vec![&Foo(1), &Foo(2), &Foo(3)]);
        }

        assert_eq!(set.remove(e2), Some(Foo(2)));
        assert_eq!(set.remove(e2), None);

        assert_eq!(set.get(e0), None);
        assert_eq!(set.get(e1), Some(&Foo(1)));
        assert_eq!(set.get(e2), None);
        assert_eq!(set.get(e3), Some(&Foo(3)));
        assert_eq!(set.get(e4), None);

        assert_eq!(set.remove(e1), Some(Foo(1)));

        assert_eq!(set.get(e0), None);
        assert_eq!(set.get(e1), None);
        assert_eq!(set.get(e2), None);
        assert_eq!(set.get(e3), Some(&Foo(3)));
        assert_eq!(set.get(e4), None);

        set.insert(e1, Foo(10));

        assert_eq!(set.get(e1), Some(&Foo(10)));

        *set.get_mut(e1).unwrap() = Foo(11);
        assert_eq!(set.get(e1), Some(&Foo(11)));
    }
}<|MERGE_RESOLUTION|>--- conflicted
+++ resolved
@@ -106,11 +106,7 @@
     entities: Vec<EntityId>,
     #[cfg(debug_assertions)]
     entities: Vec<Entity>,
-<<<<<<< HEAD
-    sparse: SparseArray<Entity, NonMaxUsize>,
-=======
     sparse: SparseArray<EntityId, u32>,
->>>>>>> 27c321e3
 }
 
 impl ComponentSparseSet {
@@ -150,35 +146,21 @@
     /// The `value` pointer must point to a valid address that matches the [`Layout`](std::alloc::Layout)
     /// inside the [`ComponentInfo`] given when constructing this sparse set.
     pub unsafe fn insert(&mut self, entity: Entity, value: OwningPtr<'_>, change_tick: u32) {
-<<<<<<< HEAD
-        if let Some(&dense_index) = self.sparse.get(entity) {
-            let dense_index = dense_index.get();
-            self.dense.replace_unchecked(dense_index, value);
-            *self.ticks.get_unchecked_mut(dense_index) =
-=======
         if let Some(&dense_index) = self.sparse.get(entity.id()) {
             #[cfg(debug_assertions)]
             assert_eq!(entity, self.entities[dense_index as usize]);
             let _entity = self.dense.replace_unchecked(dense_index as usize, value);
             *self.ticks.get_unchecked_mut(dense_index as usize) =
->>>>>>> 27c321e3
                 UnsafeCell::new(ComponentTicks::new(change_tick));
         } else {
             let dense_index = self.dense.len();
             self.dense.push(value);
-<<<<<<< HEAD
-            self.sparse
-                .insert(entity, NonMaxUsize::new(dense_index).unwrap());
-            debug_assert_eq!(self.ticks.len(), dense_index);
-            debug_assert_eq!(self.entities.len(), dense_index);
-=======
             self.sparse.insert(entity.id(), dense_index as u32);
             #[cfg(debug_assertions)]
             {
                 assert_eq!(self.ticks.len(), dense_index);
                 assert_eq!(self.entities.len(), dense_index);
             }
->>>>>>> 27c321e3
             self.ticks
                 .push(UnsafeCell::new(ComponentTicks::new(change_tick)));
             #[cfg(not(debug_assertions))]
@@ -211,23 +193,15 @@
             #[cfg(debug_assertions)]
             assert_eq!(entity, self.entities[dense_index]);
             // SAFE: if the sparse index points to something in the dense vec, it exists
-<<<<<<< HEAD
-            unsafe { self.dense.get_unchecked(dense_index.get()) }
-=======
             unsafe { self.dense.get_unchecked(dense_index) }
->>>>>>> 27c321e3
         })
     }
 
     #[inline]
     pub fn get_with_ticks(&self, entity: Entity) -> Option<(Ptr<'_>, &UnsafeCell<ComponentTicks>)> {
-<<<<<<< HEAD
-        let dense_index = self.sparse.get(entity)?.get();
-=======
         let dense_index = *self.sparse.get(entity.id())? as usize;
         #[cfg(debug_assertions)]
         assert_eq!(entity, self.entities[dense_index]);
->>>>>>> 27c321e3
         // SAFE: if the sparse index points to something in the dense vec, it exists
         unsafe {
             Some((
@@ -239,13 +213,9 @@
 
     #[inline]
     pub fn get_ticks(&self, entity: Entity) -> Option<&UnsafeCell<ComponentTicks>> {
-<<<<<<< HEAD
-        let dense_index = self.sparse.get(entity)?.get();
-=======
         let dense_index = *self.sparse.get(entity.id())? as usize;
         #[cfg(debug_assertions)]
         assert_eq!(entity, self.entities[dense_index]);
->>>>>>> 27c321e3
         // SAFE: if the sparse index points to something in the dense vec, it exists
         unsafe { Some(self.ticks.get_unchecked(dense_index)) }
     }
@@ -254,13 +224,6 @@
     /// it exists).
     #[must_use = "The returned pointer must be used to drop the removed component."]
     pub fn remove_and_forget(&mut self, entity: Entity) -> Option<OwningPtr<'_>> {
-<<<<<<< HEAD
-        self.sparse.remove(entity).map(|dense_index| {
-            let index = dense_index.get();
-            self.ticks.swap_remove(index);
-            self.entities.swap_remove(index);
-            let is_last = index == self.dense.len() - 1;
-=======
         self.sparse.remove(entity.id()).map(|dense_index| {
             let dense_index = dense_index as usize;
             #[cfg(debug_assertions)]
@@ -268,34 +231,21 @@
             self.ticks.swap_remove(dense_index);
             self.entities.swap_remove(dense_index);
             let is_last = dense_index == self.dense.len() - 1;
->>>>>>> 27c321e3
             // SAFE: dense_index was just removed from `sparse`, which ensures that it is valid
-            let value = unsafe { self.dense.swap_remove_and_forget_unchecked(index) };
+            let value = unsafe { self.dense.swap_remove_and_forget_unchecked(dense_index) };
             if !is_last {
-<<<<<<< HEAD
-                let swapped_entity = self.entities[index];
-                *self.sparse.get_mut(swapped_entity).unwrap() = dense_index;
-=======
                 let swapped_entity = self.entities[dense_index];
                 #[cfg(not(debug_assertions))]
                 let idx = swapped_entity;
                 #[cfg(debug_assertions)]
                 let idx = swapped_entity.id();
                 *self.sparse.get_mut(idx).unwrap() = dense_index as u32;
->>>>>>> 27c321e3
             }
             value
         })
     }
 
     pub fn remove(&mut self, entity: Entity) -> bool {
-<<<<<<< HEAD
-        if let Some(dense_index) = self.sparse.remove(entity) {
-            let index = dense_index.get();
-            self.ticks.swap_remove(index);
-            self.entities.swap_remove(index);
-            let is_last = index == self.dense.len() - 1;
-=======
         if let Some(dense_index) = self.sparse.remove(entity.id()) {
             let dense_index = dense_index as usize;
             #[cfg(debug_assertions)]
@@ -303,21 +253,15 @@
             self.ticks.swap_remove(dense_index);
             self.entities.swap_remove(dense_index);
             let is_last = dense_index == self.dense.len() - 1;
->>>>>>> 27c321e3
             // SAFE: if the sparse index points to something in the dense vec, it exists
-            unsafe { self.dense.swap_remove_and_drop_unchecked(index) }
+            unsafe { self.dense.swap_remove_and_drop_unchecked(dense_index) }
             if !is_last {
-<<<<<<< HEAD
-                let swapped_entity = self.entities[index];
-                *self.sparse.get_mut(swapped_entity).unwrap() = dense_index;
-=======
                 let swapped_entity = self.entities[dense_index];
                 #[cfg(not(debug_assertions))]
                 let idx = swapped_entity;
                 #[cfg(debug_assertions)]
                 let idx = swapped_entity.id();
                 *self.sparse.get_mut(idx).unwrap() = dense_index as u32;
->>>>>>> 27c321e3
             }
             true
         } else {
@@ -498,6 +442,34 @@
 }
 
 macro_rules! impl_sparse_set_index {
+    ($ty:ty) => {
+        impl SparseSetIndex for $ty {
+            type Repr = Self;
+
+            #[inline]
+            fn sparse_set_index(&self) -> usize {
+                *self as usize
+            }
+
+            #[inline]
+            fn get_sparse_set_index(value: usize) -> Self {
+                value as Self
+            }
+
+            #[inline]
+            fn repr_from_index(index: usize) -> Self::Repr {
+                index as Self
+            }
+
+            #[inline]
+            fn repr_to_index(repr: &Self::Repr) -> usize {
+                *repr as usize
+            }
+        }
+    };
+}
+
+macro_rules! impl_nonmax_sparse_set_index {
     ($ty:ty, $underlying:ty) => {
         impl SparseSetIndex for $ty {
             type Repr = Self;
@@ -525,11 +497,17 @@
     };
 }
 
-impl_sparse_set_index!(NonMaxU8, u8);
-impl_sparse_set_index!(NonMaxU16, u16);
-impl_sparse_set_index!(NonMaxU32, u32);
-impl_sparse_set_index!(NonMaxU64, u64);
-impl_sparse_set_index!(NonMaxUsize, usize);
+impl_sparse_set_index!(u8);
+impl_sparse_set_index!(u16);
+impl_sparse_set_index!(u32);
+impl_sparse_set_index!(u64);
+impl_sparse_set_index!(usize);
+
+impl_nonmax_sparse_set_index!(NonMaxU8, u8);
+impl_nonmax_sparse_set_index!(NonMaxU16, u16);
+impl_nonmax_sparse_set_index!(NonMaxU32, u32);
+impl_nonmax_sparse_set_index!(NonMaxU64, u64);
+impl_nonmax_sparse_set_index!(NonMaxUsize, usize);
 
 /// A collection of [`ComponentSparseSet`] storages, indexed by [`ComponentId`]
 ///
