--- conflicted
+++ resolved
@@ -595,17 +595,10 @@
             InsertBundleResult::NewArchetypeSameTable { new_archetype } => {
                 let result = self.archetype.swap_remove(location.index);
                 if let Some(swapped_entity) = result.swapped_entity {
-<<<<<<< HEAD
-                    self.entities.meta[swapped_entity.id as usize].location = Some(location);
+                    self.entities.meta[swapped_entity.index as usize].location = Some(location);
                 }
                 let new_location = new_archetype.allocate(entity, result.table_row);
-                self.entities.meta[entity.id as usize].location = Some(new_location);
-=======
-                    self.entities.meta[swapped_entity.index as usize].location = location;
-                }
-                let new_location = new_archetype.allocate(entity, result.table_row);
-                self.entities.meta[entity.index as usize].location = new_location;
->>>>>>> e0c3c6d1
+                self.entities.meta[entity.index as usize].location = Some(new_location);
 
                 // PERF: this could be looked up during Inserter construction and stored (but borrowing makes this nasty)
                 let add_bundle = self
@@ -630,11 +623,7 @@
             } => {
                 let result = self.archetype.swap_remove(location.index);
                 if let Some(swapped_entity) = result.swapped_entity {
-<<<<<<< HEAD
-                    self.entities.meta[swapped_entity.id as usize].location = Some(location);
-=======
-                    self.entities.meta[swapped_entity.index as usize].location = location;
->>>>>>> e0c3c6d1
+                    self.entities.meta[swapped_entity.index as usize].location = Some(location);
                 }
                 // PERF: store "non bundle" components in edge, then just move those to avoid
                 // redundant copies
@@ -642,11 +631,7 @@
                     .table
                     .move_to_superset_unchecked(result.table_row, new_table);
                 let new_location = new_archetype.allocate(entity, move_result.new_row);
-<<<<<<< HEAD
-                self.entities.meta[entity.id as usize].location = Some(new_location);
-=======
-                self.entities.meta[entity.index as usize].location = new_location;
->>>>>>> e0c3c6d1
+                self.entities.meta[entity.index as usize].location = Some(new_location);
 
                 // if an entity was moved into this entity's table spot, update its table row
                 if let Some(swapped_entity) = move_result.swapped_entity {
@@ -721,11 +706,7 @@
             self.change_tick,
             bundle,
         );
-<<<<<<< HEAD
-        self.entities.meta[entity.id as usize].location = Some(location);
-=======
-        self.entities.meta[entity.index as usize].location = location;
->>>>>>> e0c3c6d1
+        self.entities.meta[entity.index as usize].location = Some(location);
 
         location
     }
@@ -765,29 +746,18 @@
     ) -> &'a BundleInfo {
         let bundle_infos = &mut self.bundle_infos;
         let id = self.bundle_ids.entry(TypeId::of::<T>()).or_insert_with(|| {
-<<<<<<< HEAD
-            let component_ids = T::component_ids(components, storages);
-            let id = BundleId::new(bundle_infos.len());
-            // SAFE: T::component_id ensures info was created
-=======
             let mut component_ids = Vec::new();
             T::component_ids(components, storages, &mut |id| component_ids.push(id));
-            let id = BundleId(bundle_infos.len());
+            let id = BundleId::new(bundle_infos.len());
             // SAFETY: T::component_id ensures info was created
->>>>>>> e0c3c6d1
             let bundle_info = unsafe {
                 initialize_bundle(std::any::type_name::<T>(), component_ids, id, components)
             };
             bundle_infos.push(bundle_info);
             id
         });
-<<<<<<< HEAD
-        // SAFE: index either exists, or was initialized
+        // SAFETY: index either exists, or was initialized
         unsafe { self.bundle_infos.get_unchecked(id.index()) }
-=======
-        // SAFETY: index either exists, or was initialized
-        unsafe { self.bundle_infos.get_unchecked(id.0) }
->>>>>>> e0c3c6d1
     }
 }
 
