--- conflicted
+++ resolved
@@ -6,7 +6,7 @@
 
 use crate::{
     archetype::{
-        Archetype, ArchetypeId, ArchetypeRow, Archetypes, BundleComponentStatus, ComponentStatus,
+        Archetype, ArchetypeId, Archetypes, BundleComponentStatus, ComponentStatus,
         SpawnBundleStatus,
     },
     component::{Component, ComponentId, Components, StorageType, Tick},
@@ -524,19 +524,9 @@
     pub unsafe fn insert<T: Bundle>(
         &mut self,
         entity: Entity,
-<<<<<<< HEAD
         location: EntityLocation,
         bundle: T,
     ) -> EntityLocation {
-=======
-        archetype_row: ArchetypeRow,
-        bundle: T,
-    ) -> EntityLocation {
-        let location = EntityLocation {
-            archetype_row,
-            archetype_id: self.archetype.id(),
-        };
->>>>>>> 530be10e
         match &mut self.result {
             InsertBundleResult::SameArchetype => {
                 // PERF: this could be looked up during Inserter construction and stored (but borrowing makes this nasty)
@@ -550,22 +540,14 @@
                     self.sparse_sets,
                     add_bundle,
                     entity,
-<<<<<<< HEAD
-                    location.table_row as usize,
-=======
-                    self.archetype.entity_table_row(archetype_row),
->>>>>>> 530be10e
+                    location.table_row,
                     self.change_tick,
                     bundle,
                 );
                 location
             }
             InsertBundleResult::NewArchetypeSameTable { new_archetype } => {
-<<<<<<< HEAD
-                let result = self.archetype.swap_remove(location.archetype_index);
-=======
                 let result = self.archetype.swap_remove(location.archetype_row);
->>>>>>> 530be10e
                 if let Some(swapped_entity) = result.swapped_entity {
                     self.entities.set(swapped_entity.index(), location);
                 }
@@ -593,11 +575,7 @@
                 new_archetype,
                 new_table,
             } => {
-<<<<<<< HEAD
-                let result = self.archetype.swap_remove(location.archetype_index);
-=======
                 let result = self.archetype.swap_remove(location.archetype_row);
->>>>>>> 530be10e
                 if let Some(swapped_entity) = result.swapped_entity {
                     self.entities.set(swapped_entity.index(), location);
                 }
@@ -625,11 +603,7 @@
                     };
 
                     swapped_archetype
-<<<<<<< HEAD
-                        .set_entity_table_row(swapped_location.archetype_index, result.table_row);
-=======
                         .set_entity_table_row(swapped_location.archetype_row, result.table_row);
->>>>>>> 530be10e
                 }
 
                 // PERF: this could be looked up during Inserter construction and stored (but borrowing makes this nasty)
