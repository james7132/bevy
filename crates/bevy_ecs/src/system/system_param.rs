pub use crate::change_detection::{NonSendMut, Res, ResMut};
use crate::{
    archetype::{Archetype, Archetypes},
    bundle::Bundles,
    change_detection::{Ticks, TicksMut},
    component::{Component, ComponentId, ComponentTicks, Components},
    entity::{Entities, Entity},
    query::{
        Access, FilteredAccess, FilteredAccessSet, QueryState, ReadOnlyWorldQuery, WorldQuery,
    },
    system::{CommandQueue, Commands, Query, SystemMeta},
    world::{FromWorld, World},
};
pub use bevy_ecs_macros::Resource;
pub use bevy_ecs_macros::SystemParam;
use bevy_ecs_macros::{all_tuples, impl_param_set};
use bevy_ptr::UnsafeCellDeref;
use bevy_utils::synccell::SyncCell;
use std::{
    borrow::Cow,
    fmt::Debug,
    marker::PhantomData,
    ops::{Deref, DerefMut},
};

/// A parameter that can be used in a [`System`](super::System).
///
/// # Derive
///
/// This trait can be derived with the [`derive@super::SystemParam`] macro.
/// This macro only works if each field on the derived struct implements [`SystemParam`].
/// Note: There are additional requirements on the field types.
/// See the *Generic `SystemParam`s* section for details and workarounds of the probable
/// cause if this derive causes an error to be emitted.
///
/// Derived `SystemParam` structs may have two lifetimes: `'w` for data stored in the [`World`],
/// and `'s` for data stored in the parameter's state.
///
/// ## Attributes
///
/// `#[system_param(ignore)]`:
/// Can be added to any field in the struct. Fields decorated with this attribute
/// will be created with the default value upon realisation.
/// This is most useful for `PhantomData` fields, such as markers for generic types.
///
/// # Example
///
/// ```
/// # use bevy_ecs::prelude::*;
/// # #[derive(Resource)]
/// # struct SomeResource;
/// use std::marker::PhantomData;
/// use bevy_ecs::system::SystemParam;
///
/// #[derive(SystemParam)]
/// struct MyParam<'w, Marker: 'static> {
///     foo: Res<'w, SomeResource>,
///     #[system_param(ignore)]
///     marker: PhantomData<Marker>,
/// }
///
/// fn my_system<T: 'static>(param: MyParam<T>) {
///     // Access the resource through `param.foo`
/// }
///
/// # bevy_ecs::system::assert_is_system(my_system::<()>);
/// ```
///
/// # Generic `SystemParam`s
///
/// When using the derive macro, you may see an error in the form of:
///
/// ```text
/// expected ... [ParamType]
/// found associated type `<[ParamType] as SystemParam>::Item<'_, '_>`
/// ```
/// where `[ParamType]` is the type of one of your fields.
/// To solve this error, you can wrap the field of type `[ParamType]` with [`StaticSystemParam`]
/// (i.e. `StaticSystemParam<[ParamType]>`).
///
/// ## Details
///
/// The derive macro requires that the [`SystemParam`] implementation of
/// each field `F`'s [`Item`](`SystemParam::Item`)'s is itself `F`
/// (ignoring lifetimes for simplicity).
/// This assumption is due to type inference reasons, so that the derived [`SystemParam`] can be
/// used as an argument to a function system.
/// If the compiler cannot validate this property for `[ParamType]`, it will error in the form shown above.
///
/// This will most commonly occur when working with `SystemParam`s generically, as the requirement
/// has not been proven to the compiler.
///
/// # `!Sync` Resources
/// A `!Sync` type cannot implement `Resource`. However, it is possible to wrap a `Send` but not `Sync`
/// type in [`SyncCell`] or the currently unstable [`Exclusive`] to make it `Sync`. This forces only
/// having mutable access (`&mut T` only, never `&T`), but makes it safe to reference across multiple
/// threads.
///
/// This will fail to compile since `RefCell` is `!Sync`.
/// ```compile_fail
/// # use std::cell::RefCell;
/// # use bevy_ecs::system::Resource;
///
/// #[derive(Resource)]
/// struct NotSync {
///    counter: RefCell<usize>,
/// }
/// ```
///
/// This will compile since the `RefCell` is wrapped with `SyncCell`.
/// ```
/// # use std::cell::RefCell;
/// # use bevy_ecs::system::Resource;
/// use bevy_utils::synccell::SyncCell;
///
/// #[derive(Resource)]
/// struct ActuallySync {
///    counter: SyncCell<RefCell<usize>>,
/// }
/// ```
///
/// [`SyncCell`]: bevy_utils::synccell::SyncCell
/// [`Exclusive`]: https://doc.rust-lang.org/nightly/std/sync/struct.Exclusive.html
///
/// # Safety
///
<<<<<<< HEAD
/// The implementor must ensure that [`SystemParam::init_state`] correctly registers all
/// [`World`] accesses used by this [`SystemParam`] with the provided [`system_meta`](SystemMeta).
=======
/// The implementor must ensure the following is true.
/// - [`SystemParam::init_state`] correctly registers all [`World`] accesses used
///   by [`SystemParam::get_param`] with the provided [`system_meta`](SystemMeta).
/// - None of the world accesses may conflict with any prior accesses registered
///   on `system_meta`.
>>>>>>> ff5e4fd1
pub unsafe trait SystemParam: Sized {
    /// Used to store data which persists across invocations of a system.
    type State: Send + Sync + 'static;

    /// The item type returned when constructing this system param.
    /// The value of this associated type should be `Self`, instantiated with new lifetimes.
    ///
    /// You could think of `SystemParam::Item<'w, 's>` as being an *operation* that changes the lifetimes bound to `Self`.
    type Item<'world, 'state>: SystemParam<State = Self::State>;

    /// Registers any [`World`] access used by this [`SystemParam`]
    /// and creates a new instance of this param's [`State`](Self::State).
    fn init_state(world: &mut World, system_meta: &mut SystemMeta) -> Self::State;

    /// For the specified [`Archetype`], registers the components accessed by this [`SystemParam`] (if applicable).
    #[inline]
    fn new_archetype(
        _state: &mut Self::State,
        _archetype: &Archetype,
        _system_meta: &mut SystemMeta,
    ) {
    }

    /// Applies any deferred mutations stored in this [`SystemParam`]'s state.
    /// This is used to apply [`Commands`] at the end of a stage.
    #[inline]
    #[allow(unused_variables)]
    fn apply(state: &mut Self::State, system_meta: &SystemMeta, world: &mut World) {}

    /// # Safety
    ///
    /// This call might use any of the [`World`] accesses that were registered in [`Self::init_state`].
<<<<<<< HEAD
    /// You must ensure that none of those accesses conflict with any other [`SystemParam`]s running in parallel with this one.
=======
    /// - None of those accesses may conflict with any other [`SystemParam`]s
    ///   that exist at the same time, including those on other threads.
    /// - `world` must be the same `World` that was used to initialize [`state`](SystemParam::init_state).
>>>>>>> ff5e4fd1
    unsafe fn get_param<'world, 'state>(
        state: &'state mut Self::State,
        system_meta: &SystemMeta,
        world: &'world World,
        change_tick: u32,
    ) -> Self::Item<'world, 'state>;
}

/// A [`SystemParam`] that only reads a given [`World`].
///
/// # Safety
/// This must only be implemented for [`SystemParam`] impls that exclusively read the World passed in to [`SystemParam::get_param`]
pub unsafe trait ReadOnlySystemParam: SystemParam {}

/// Shorthand way of accessing the associated type [`SystemParam::Item`] for a given [`SystemParam`].
pub type SystemParamItem<'w, 's, P> = <P as SystemParam>::Item<'w, 's>;

// SAFETY: QueryState is constrained to read-only fetches, so it only reads World.
unsafe impl<'w, 's, Q: ReadOnlyWorldQuery + 'static, F: ReadOnlyWorldQuery + 'static>
    ReadOnlySystemParam for Query<'w, 's, Q, F>
{
}

// SAFETY: Relevant query ComponentId and ArchetypeComponentId access is applied to SystemMeta. If
// this Query conflicts with any prior access, a panic will occur.
unsafe impl<Q: WorldQuery + 'static, F: ReadOnlyWorldQuery + 'static> SystemParam
    for Query<'_, '_, Q, F>
{
    type State = QueryState<Q, F>;
    type Item<'w, 's> = Query<'w, 's, Q, F>;

    fn init_state(world: &mut World, system_meta: &mut SystemMeta) -> Self::State {
        let state = QueryState::new(world);
        assert_component_access_compatibility(
            &system_meta.name,
            std::any::type_name::<Q>(),
            std::any::type_name::<F>(),
            &system_meta.component_access_set,
            &state.component_access,
            world,
        );
        system_meta
            .component_access_set
            .add(state.component_access.clone());
        system_meta
            .archetype_component_access
            .extend(&state.archetype_component_access);
        state
    }

    fn new_archetype(state: &mut Self::State, archetype: &Archetype, system_meta: &mut SystemMeta) {
        state.new_archetype(archetype);
        system_meta
            .archetype_component_access
            .extend(&state.archetype_component_access);
    }

    #[inline]
    unsafe fn get_param<'w, 's>(
        state: &'s mut Self::State,
        system_meta: &SystemMeta,
        world: &'w World,
        change_tick: u32,
    ) -> Self::Item<'w, 's> {
        Query::new(
            world,
            state,
            system_meta.last_change_tick,
            change_tick,
            false,
        )
    }
}

fn assert_component_access_compatibility(
    system_name: &str,
    query_type: &'static str,
    filter_type: &'static str,
    system_access: &FilteredAccessSet<ComponentId>,
    current: &FilteredAccess<ComponentId>,
    world: &World,
) {
    let conflicts = system_access.get_conflicts_single(current);
    if conflicts.is_empty() {
        return;
    }
    let conflicting_components = conflicts
        .into_iter()
        .map(|component_id| world.components.get_info(component_id).unwrap().name())
        .collect::<Vec<&str>>();
    let accesses = conflicting_components.join(", ");
    panic!("error[B0001]: Query<{query_type}, {filter_type}> in system {system_name} accesses component(s) {accesses} in a way that conflicts with a previous system parameter. Consider using `Without<T>` to create disjoint Queries or merging conflicting Queries into a `ParamSet`.");
}

/// A collection of potentially conflicting [`SystemParam`]s allowed by disjoint access.
///
/// Allows systems to safely access and interact with up to 8 mutually exclusive [`SystemParam`]s, such as
/// two queries that reference the same mutable data or an event reader and writer of the same type.
///
/// Each individual [`SystemParam`] can be accessed by using the functions `p0()`, `p1()`, ..., `p7()`,
/// according to the order they are defined in the `ParamSet`. This ensures that there's either
/// only one mutable reference to a parameter at a time or any number of immutable references.
///
/// # Examples
///
/// The following system mutably accesses the same component two times,
/// which is not allowed due to rust's mutability rules.
///
/// ```should_panic
/// # use bevy_ecs::prelude::*;
/// #
/// # #[derive(Component)]
/// # struct Health;
/// #
/// # #[derive(Component)]
/// # struct Enemy;
/// #
/// # #[derive(Component)]
/// # struct Ally;
/// #
/// // This will panic at runtime when the system gets initialized.
/// fn bad_system(
///     mut enemies: Query<&mut Health, With<Enemy>>,
///     mut allies: Query<&mut Health, With<Ally>>,
/// ) {
///     // ...
/// }
/// #
/// # let mut bad_system_system = bevy_ecs::system::IntoSystem::into_system(bad_system);
/// # let mut world = World::new();
/// # bad_system_system.initialize(&mut world);
/// # bad_system_system.run((), &mut world);
/// ```
///
/// Conflicting `SystemParam`s like these can be placed in a `ParamSet`,
/// which leverages the borrow checker to ensure that only one of the contained parameters are accessed at a given time.
///
/// ```
/// # use bevy_ecs::prelude::*;
/// #
/// # #[derive(Component)]
/// # struct Health;
/// #
/// # #[derive(Component)]
/// # struct Enemy;
/// #
/// # #[derive(Component)]
/// # struct Ally;
/// #
/// // Given the following system
/// fn fancy_system(
///     mut set: ParamSet<(
///         Query<&mut Health, With<Enemy>>,
///         Query<&mut Health, With<Ally>>,
///     )>
/// ) {
///     // This will access the first `SystemParam`.
///     for mut health in set.p0().iter_mut() {
///         // Do your fancy stuff here...
///     }
///
///     // The second `SystemParam`.
///     // This would fail to compile if the previous parameter was still borrowed.
///     for mut health in set.p1().iter_mut() {
///         // Do even fancier stuff here...
///     }
/// }
/// # bevy_ecs::system::assert_is_system(fancy_system);
/// ```
///
/// Of course, `ParamSet`s can be used with any kind of `SystemParam`, not just [queries](Query).
///
/// ```
/// # use bevy_ecs::prelude::*;
/// #
/// # struct MyEvent;
/// # impl MyEvent {
/// #   pub fn new() -> Self { Self }
/// # }
/// fn event_system(
///     mut set: ParamSet<(
///         // `EventReader`s and `EventWriter`s conflict with each other,
///         // since they both access the event queue resource for `MyEvent`.
///         EventReader<MyEvent>,
///         EventWriter<MyEvent>,
///         // `&World` reads the entire world, so a `ParamSet` is the only way
///         // that it can be used in the same system as any mutable accesses.
///         &World,
///     )>,
/// ) {
///     for event in set.p0().iter() {
///         // ...
///         # let _event = event;
///     }
///     set.p1().send(MyEvent::new());
///     
///     let entities = set.p2().entities();
///     // ...
///     # let _entities = entities;
/// }
/// # bevy_ecs::system::assert_is_system(event_system);
/// ```
pub struct ParamSet<'w, 's, T: SystemParam> {
    param_states: &'s mut T::State,
    world: &'w World,
    system_meta: SystemMeta,
    change_tick: u32,
}

impl_param_set!();

/// A type that can be inserted into a [`World`] as a singleton.
///
/// You can access resource data in systems using the [`Res`] and [`ResMut`] system parameters
///
/// Only one resource of each type can be stored in a [`World`] at any given time.
///
/// # Examples
///
/// ```
/// # let mut world = World::default();
/// # let mut schedule = Schedule::default();
/// # schedule.add_stage("update", SystemStage::parallel());
/// # use bevy_ecs::prelude::*;
/// #[derive(Resource)]
/// struct MyResource { value: u32 }
///
/// world.insert_resource(MyResource { value: 42 });
///
/// fn read_resource_system(resource: Res<MyResource>) {
///     assert_eq!(resource.value, 42);
/// }
///
/// fn write_resource_system(mut resource: ResMut<MyResource>) {
///     assert_eq!(resource.value, 42);
///     resource.value = 0;
///     assert_eq!(resource.value, 0);
/// }
/// # schedule.add_system_to_stage("update", read_resource_system.label("first"));
/// # schedule.add_system_to_stage("update", write_resource_system.after("first"));
/// # schedule.run_once(&mut world);
/// ```
pub trait Resource: Send + Sync + 'static {}

<<<<<<< HEAD
/// Shared borrow of a [`Resource`].
///
/// See the [`Resource`] documentation for usage.
///
/// If you need a unique mutable borrow, use [`ResMut`] instead.
///
/// # Panics
///
/// Panics when used as a [`SystemParameter`](SystemParam) if the resource does not exist.
///
/// Use `Option<Res<T>>` instead if the resource might not always exist.
pub struct Res<'w, T: Resource> {
    value: &'w T,
    added: &'w Tick,
    changed: &'w Tick,
    last_change_tick: u32,
    change_tick: u32,
}

impl<'w, T: Resource> Debug for Res<'w, T>
where
    T: Debug,
{
    fn fmt(&self, f: &mut std::fmt::Formatter<'_>) -> std::fmt::Result {
        f.debug_tuple("Res").field(&self.value).finish()
    }
}

impl<'w, T: Resource> Res<'w, T> {
    // no it shouldn't clippy
    #[allow(clippy::should_implement_trait)]
    pub fn clone(this: &Self) -> Self {
        Self {
            value: this.value,
            added: this.added,
            changed: this.changed,
            last_change_tick: this.last_change_tick,
            change_tick: this.change_tick,
        }
    }

    /// Returns `true` if the resource was added after the system last ran.
    pub fn is_added(&self) -> bool {
        self.added
            .is_older_than(self.last_change_tick, self.change_tick)
    }

    /// Returns `true` if the resource was added or mutably dereferenced after the system last ran.
    pub fn is_changed(&self) -> bool {
        self.changed
            .is_older_than(self.last_change_tick, self.change_tick)
    }

    pub fn into_inner(self) -> &'w T {
        self.value
    }
}

impl<'w, T: Resource> Deref for Res<'w, T> {
    type Target = T;

    fn deref(&self) -> &Self::Target {
        self.value
    }
}

impl<'w, T: Resource> AsRef<T> for Res<'w, T> {
    #[inline]
    fn as_ref(&self) -> &T {
        self.deref()
    }
}

impl<'w, T: Resource> From<ResMut<'w, T>> for Res<'w, T> {
    fn from(res: ResMut<'w, T>) -> Self {
        Self {
            value: res.value,
            added: res.ticks.added,
            changed: res.ticks.changed,
            change_tick: res.ticks.change_tick,
            last_change_tick: res.ticks.last_change_tick,
        }
    }
}

impl<'w, 'a, T: Resource> IntoIterator for &'a Res<'w, T>
where
    &'a T: IntoIterator,
{
    type Item = <&'a T as IntoIterator>::Item;
    type IntoIter = <&'a T as IntoIterator>::IntoIter;

    fn into_iter(self) -> Self::IntoIter {
        self.value.into_iter()
    }
}

=======
>>>>>>> ff5e4fd1
// SAFETY: Res only reads a single World resource
unsafe impl<'a, T: Resource> ReadOnlySystemParam for Res<'a, T> {}

// SAFETY: Res ComponentId and ArchetypeComponentId access is applied to SystemMeta. If this Res
// conflicts with any prior access, a panic will occur.
unsafe impl<'a, T: Resource> SystemParam for Res<'a, T> {
    type State = ComponentId;
    type Item<'w, 's> = Res<'w, T>;

    fn init_state(world: &mut World, system_meta: &mut SystemMeta) -> Self::State {
        let component_id = world.initialize_resource::<T>();
        let combined_access = system_meta.component_access_set.combined_access();
        assert!(
            !combined_access.has_write(component_id),
            "error[B0002]: Res<{}> in system {} conflicts with a previous ResMut<{0}> access. Consider removing the duplicate access.",
            std::any::type_name::<T>(),
            system_meta.name,
        );
        system_meta
            .component_access_set
            .add_unfiltered_read(component_id);

        let archetype_component_id = world
            .get_resource_archetype_component_id(component_id)
            .unwrap();
        system_meta
            .archetype_component_access
            .add_read(archetype_component_id);

        component_id
    }

    #[inline]
    unsafe fn get_param<'w, 's>(
        &mut component_id: &'s mut Self::State,
        system_meta: &SystemMeta,
        world: &'w World,
        change_tick: u32,
    ) -> Self::Item<'w, 's> {
        let (ptr, ticks) = world
            .get_resource_with_ticks(component_id)
            .unwrap_or_else(|| {
                panic!(
                    "Resource requested by {} does not exist: {}",
                    system_meta.name,
                    std::any::type_name::<T>()
                )
            });
        Res {
            value: ptr.deref(),
            ticks: Ticks {
                added: ticks.added.deref(),
                changed: ticks.changed.deref(),
                last_change_tick: system_meta.last_change_tick,
                change_tick,
            },
        }
    }
}

// SAFETY: Only reads a single World resource
unsafe impl<'a, T: Resource> ReadOnlySystemParam for Option<Res<'a, T>> {}

// SAFETY: this impl defers to `Res`, which initializes and validates the correct world access.
unsafe impl<'a, T: Resource> SystemParam for Option<Res<'a, T>> {
    type State = ComponentId;
    type Item<'w, 's> = Option<Res<'w, T>>;

    fn init_state(world: &mut World, system_meta: &mut SystemMeta) -> Self::State {
        Res::<T>::init_state(world, system_meta)
    }

    #[inline]
    unsafe fn get_param<'w, 's>(
        &mut component_id: &'s mut Self::State,
        system_meta: &SystemMeta,
        world: &'w World,
        change_tick: u32,
    ) -> Self::Item<'w, 's> {
        world
            .get_resource_with_ticks(component_id)
            .map(|(ptr, ticks)| Res {
                value: ptr.deref(),
                ticks: Ticks {
                    added: ticks.added.deref(),
                    changed: ticks.changed.deref(),
                    last_change_tick: system_meta.last_change_tick,
                    change_tick,
                },
            })
    }
}

// SAFETY: Res ComponentId and ArchetypeComponentId access is applied to SystemMeta. If this Res
// conflicts with any prior access, a panic will occur.
unsafe impl<'a, T: Resource> SystemParam for ResMut<'a, T> {
    type State = ComponentId;
    type Item<'w, 's> = ResMut<'w, T>;

    fn init_state(world: &mut World, system_meta: &mut SystemMeta) -> Self::State {
        let component_id = world.initialize_resource::<T>();
        let combined_access = system_meta.component_access_set.combined_access();
        if combined_access.has_write(component_id) {
            panic!(
                "error[B0002]: ResMut<{}> in system {} conflicts with a previous ResMut<{0}> access. Consider removing the duplicate access.",
                std::any::type_name::<T>(), system_meta.name);
        } else if combined_access.has_read(component_id) {
            panic!(
                "error[B0002]: ResMut<{}> in system {} conflicts with a previous Res<{0}> access. Consider removing the duplicate access.",
                std::any::type_name::<T>(), system_meta.name);
        }
        system_meta
            .component_access_set
            .add_unfiltered_write(component_id);

        let archetype_component_id = world
            .get_resource_archetype_component_id(component_id)
            .unwrap();
        system_meta
            .archetype_component_access
            .add_write(archetype_component_id);

        component_id
    }

    #[inline]
    unsafe fn get_param<'w, 's>(
        &mut component_id: &'s mut Self::State,
        system_meta: &SystemMeta,
        world: &'w World,
        change_tick: u32,
    ) -> Self::Item<'w, 's> {
        let value = world
            .get_resource_unchecked_mut_with_id(component_id)
            .unwrap_or_else(|| {
                panic!(
                    "Resource requested by {} does not exist: {}",
                    system_meta.name,
                    std::any::type_name::<T>()
                )
            });
        ResMut {
            value: value.value,
            ticks: TicksMut {
                added: value.ticks.added,
                changed: value.ticks.changed,
                last_change_tick: system_meta.last_change_tick,
                change_tick,
            },
        }
    }
}

// SAFETY: this impl defers to `ResMut`, which initializes and validates the correct world access.
unsafe impl<'a, T: Resource> SystemParam for Option<ResMut<'a, T>> {
    type State = ComponentId;
    type Item<'w, 's> = Option<ResMut<'w, T>>;

    fn init_state(world: &mut World, system_meta: &mut SystemMeta) -> Self::State {
        ResMut::<T>::init_state(world, system_meta)
    }

    #[inline]
    unsafe fn get_param<'w, 's>(
        &mut component_id: &'s mut Self::State,
        system_meta: &SystemMeta,
        world: &'w World,
        change_tick: u32,
    ) -> Self::Item<'w, 's> {
        world
            .get_resource_unchecked_mut_with_id(component_id)
            .map(|value| ResMut {
                value: value.value,
                ticks: TicksMut {
                    added: value.ticks.added,
                    changed: value.ticks.changed,
                    last_change_tick: system_meta.last_change_tick,
                    change_tick,
                },
            })
    }
}

// SAFETY: Commands only accesses internal state
unsafe impl<'w, 's> ReadOnlySystemParam for Commands<'w, 's> {}

<<<<<<< HEAD
// SAFETY: only local state is accessed
=======
// SAFETY: `Commands::get_param` does not access the world.
>>>>>>> ff5e4fd1
unsafe impl SystemParam for Commands<'_, '_> {
    type State = CommandQueue;
    type Item<'w, 's> = Commands<'w, 's>;

    fn init_state(_world: &mut World, _system_meta: &mut SystemMeta) -> Self::State {
        Default::default()
    }

    fn apply(state: &mut Self::State, _system_meta: &SystemMeta, world: &mut World) {
        #[cfg(feature = "trace")]
        let _system_span =
            bevy_utils::tracing::info_span!("system_commands", name = _system_meta.name())
                .entered();
        state.apply(world);
    }

    #[inline]
    unsafe fn get_param<'w, 's>(
        state: &'s mut Self::State,
        _system_meta: &SystemMeta,
        world: &'w World,
        _change_tick: u32,
    ) -> Self::Item<'w, 's> {
        Commands::new(state, world)
    }
}

/// SAFETY: only reads world
unsafe impl<'w> ReadOnlySystemParam for &'w World {}

// SAFETY: `read_all` access is set and conflicts result in a panic
unsafe impl SystemParam for &'_ World {
    type State = ();
    type Item<'w, 's> = &'w World;

    fn init_state(_world: &mut World, system_meta: &mut SystemMeta) -> Self::State {
        let mut access = Access::default();
        access.read_all();
        if !system_meta
            .archetype_component_access
            .is_compatible(&access)
        {
            panic!("&World conflicts with a previous mutable system parameter. Allowing this would break Rust's mutability rules");
        }
        system_meta.archetype_component_access.extend(&access);

        let mut filtered_access = FilteredAccess::default();

        filtered_access.read_all();
        if !system_meta
            .component_access_set
            .get_conflicts_single(&filtered_access)
            .is_empty()
        {
            panic!("&World conflicts with a previous mutable system parameter. Allowing this would break Rust's mutability rules");
        }
        system_meta.component_access_set.add(filtered_access);
    }

    unsafe fn get_param<'w, 's>(
        _state: &'s mut Self::State,
        _system_meta: &SystemMeta,
        world: &'w World,
        _change_tick: u32,
    ) -> Self::Item<'w, 's> {
        world
    }
}

/// A system local [`SystemParam`].
///
/// A local may only be accessed by the system itself and is therefore not visible to other systems.
/// If two or more systems specify the same local type each will have their own unique local.
/// If multiple [`SystemParam`]s within the same system each specify the same local type
/// each will get their own distinct data storage.
///
/// The supplied lifetime parameter is the [`SystemParam`]s `'s` lifetime.
///
/// # Examples
///
/// ```
/// # use bevy_ecs::prelude::*;
/// # let world = &mut World::default();
/// fn write_to_local(mut local: Local<usize>) {
///     *local = 42;
/// }
/// fn read_from_local(local: Local<usize>) -> usize {
///     *local
/// }
/// let mut write_system = IntoSystem::into_system(write_to_local);
/// let mut read_system = IntoSystem::into_system(read_from_local);
/// write_system.initialize(world);
/// read_system.initialize(world);
///
/// assert_eq!(read_system.run((), world), 0);
/// write_system.run((), world);
/// // Note how the read local is still 0 due to the locals not being shared.
/// assert_eq!(read_system.run((), world), 0);
/// ```
///
/// N.B. A [`Local`]s value cannot be read or written to outside of the containing system.
/// To add configuration to a system, convert a capturing closure into the system instead:
///
/// ```
/// # use bevy_ecs::prelude::*;
/// # use bevy_ecs::system::assert_is_system;
/// struct Config(u32);
/// #[derive(Resource)]
/// struct Myu32Wrapper(u32);
/// fn reset_to_system(value: Config) -> impl FnMut(ResMut<Myu32Wrapper>) {
///     move |mut val| val.0 = value.0
/// }
///
/// // .add_system(reset_to_system(my_config))
/// # assert_is_system(reset_to_system(Config(10)));
/// ```
pub struct Local<'s, T: FromWorld + Send + 'static>(pub(crate) &'s mut T);

// SAFETY: Local only accesses internal state
unsafe impl<'s, T: FromWorld + Send + 'static> ReadOnlySystemParam for Local<'s, T> {}

impl<'s, T: FromWorld + Send + Sync + 'static> Debug for Local<'s, T>
where
    T: Debug,
{
    fn fmt(&self, f: &mut std::fmt::Formatter<'_>) -> std::fmt::Result {
        f.debug_tuple("Local").field(&self.0).finish()
    }
}

impl<'s, T: FromWorld + Send + Sync + 'static> Deref for Local<'s, T> {
    type Target = T;

    #[inline]
    fn deref(&self) -> &Self::Target {
        self.0
    }
}

impl<'s, T: FromWorld + Send + Sync + 'static> DerefMut for Local<'s, T> {
    #[inline]
    fn deref_mut(&mut self) -> &mut Self::Target {
        self.0
    }
}

impl<'s, 'a, T: FromWorld + Send + 'static> IntoIterator for &'a Local<'s, T>
where
    &'a T: IntoIterator,
{
    type Item = <&'a T as IntoIterator>::Item;
    type IntoIter = <&'a T as IntoIterator>::IntoIter;

    fn into_iter(self) -> Self::IntoIter {
        self.0.into_iter()
    }
}

impl<'s, 'a, T: FromWorld + Send + 'static> IntoIterator for &'a mut Local<'s, T>
where
    &'a mut T: IntoIterator,
{
    type Item = <&'a mut T as IntoIterator>::Item;
    type IntoIter = <&'a mut T as IntoIterator>::IntoIter;

    fn into_iter(self) -> Self::IntoIter {
        self.0.into_iter()
    }
}

// SAFETY: only local state is accessed
unsafe impl<'a, T: FromWorld + Send + 'static> SystemParam for Local<'a, T> {
    type State = SyncCell<T>;
    type Item<'w, 's> = Local<'s, T>;

    fn init_state(world: &mut World, _system_meta: &mut SystemMeta) -> Self::State {
        SyncCell::new(T::from_world(world))
    }

    #[inline]
    unsafe fn get_param<'w, 's>(
        state: &'s mut Self::State,
        _system_meta: &SystemMeta,
        _world: &'w World,
        _change_tick: u32,
    ) -> Self::Item<'w, 's> {
        Local(state.get())
    }
}

/// A [`SystemParam`] that grants access to the entities that had their `T` [`Component`] removed.
///
/// Note that this does not allow you to see which data existed before removal.
/// If you need this, you will need to track the component data value on your own,
/// using a regularly scheduled system that requests `Query<(Entity, &T), Changed<T>>`
/// and stores the data somewhere safe to later cross-reference.
///
/// If you are using `bevy_ecs` as a standalone crate,
/// note that the `RemovedComponents` list will not be automatically cleared for you,
/// and will need to be manually flushed using [`World::clear_trackers`]
///
/// For users of `bevy` and `bevy_app`, this is automatically done in `bevy_app::App::update`.
/// For the main world, [`World::clear_trackers`] is run after the main schedule is run and after
/// `SubApp`'s have run.
///
/// # Examples
///
/// Basic usage:
///
/// ```
/// # use bevy_ecs::component::Component;
/// # use bevy_ecs::system::IntoSystem;
/// # use bevy_ecs::system::RemovedComponents;
/// #
/// # #[derive(Component)]
/// # struct MyComponent;
///
/// fn react_on_removal(removed: RemovedComponents<MyComponent>) {
///     removed.iter().for_each(|removed_entity| println!("{:?}", removed_entity));
/// }
///
/// # bevy_ecs::system::assert_is_system(react_on_removal);
/// ```
pub struct RemovedComponents<'a, T: Component> {
    world: &'a World,
    component_id: ComponentId,
    marker: PhantomData<T>,
}

impl<'a, T: Component> RemovedComponents<'a, T> {
    /// Returns an iterator over the entities that had their `T` [`Component`] removed.
    pub fn iter(&self) -> std::iter::Cloned<std::slice::Iter<'_, Entity>> {
        self.world.removed_with_id(self.component_id)
    }
}

impl<'a, T: Component> IntoIterator for &'a RemovedComponents<'a, T> {
    type Item = Entity;
    type IntoIter = std::iter::Cloned<std::slice::Iter<'a, Entity>>;

    fn into_iter(self) -> Self::IntoIter {
        self.iter()
    }
}

// SAFETY: Only reads World components
unsafe impl<'a, T: Component> ReadOnlySystemParam for RemovedComponents<'a, T> {}

// SAFETY: no component access. removed component entity collections can be read in parallel and are
// never mutably borrowed during system execution
unsafe impl<'a, T: Component> SystemParam for RemovedComponents<'a, T> {
    type State = ComponentId;
    type Item<'w, 's> = RemovedComponents<'w, T>;

    fn init_state(world: &mut World, _system_meta: &mut SystemMeta) -> Self::State {
        world.init_component::<T>()
    }

    #[inline]
    unsafe fn get_param<'w, 's>(
        &mut component_id: &'s mut Self::State,
        _system_meta: &SystemMeta,
        world: &'w World,
        _change_tick: u32,
    ) -> Self::Item<'w, 's> {
        RemovedComponents {
            world,
            component_id,
            marker: PhantomData,
        }
    }
}

/// Shared borrow of a non-[`Send`] resource.
///
/// Only `Send` resources may be accessed with the [`Res`] [`SystemParam`]. In case that the
/// resource does not implement `Send`, this `SystemParam` wrapper can be used. This will instruct
/// the scheduler to instead run the system on the main thread so that it doesn't send the resource
/// over to another thread.
///
/// # Panics
///
/// Panics when used as a `SystemParameter` if the resource does not exist.
///
/// Use `Option<NonSend<T>>` instead if the resource might not always exist.
pub struct NonSend<'w, T: 'static> {
    pub(crate) value: &'w T,
    ticks: ComponentTicks,
    last_change_tick: u32,
    change_tick: u32,
}

// SAFETY: Only reads a single World non-send resource
unsafe impl<'w, T> ReadOnlySystemParam for NonSend<'w, T> {}

impl<'w, T> Debug for NonSend<'w, T>
where
    T: Debug,
{
    fn fmt(&self, f: &mut std::fmt::Formatter<'_>) -> std::fmt::Result {
        f.debug_tuple("NonSend").field(&self.value).finish()
    }
}

impl<'w, T: 'static> NonSend<'w, T> {
    /// Returns `true` if the resource was added after the system last ran.
    pub fn is_added(&self) -> bool {
        self.ticks.is_added(self.last_change_tick, self.change_tick)
    }

    /// Returns `true` if the resource was added or mutably dereferenced after the system last ran.
    pub fn is_changed(&self) -> bool {
        self.ticks
            .is_changed(self.last_change_tick, self.change_tick)
    }
}

impl<'w, T> Deref for NonSend<'w, T> {
    type Target = T;

    fn deref(&self) -> &Self::Target {
        self.value
    }
}
impl<'a, T> From<NonSendMut<'a, T>> for NonSend<'a, T> {
    fn from(nsm: NonSendMut<'a, T>) -> Self {
        Self {
            value: nsm.value,
            ticks: ComponentTicks {
                added: nsm.ticks.added.to_owned(),
                changed: nsm.ticks.changed.to_owned(),
            },
            change_tick: nsm.ticks.change_tick,
            last_change_tick: nsm.ticks.last_change_tick,
        }
    }
}

// SAFETY: NonSendComponentId and ArchetypeComponentId access is applied to SystemMeta. If this
// NonSend conflicts with any prior access, a panic will occur.
unsafe impl<'a, T: 'static> SystemParam for NonSend<'a, T> {
    type State = ComponentId;
    type Item<'w, 's> = NonSend<'w, T>;

    fn init_state(world: &mut World, system_meta: &mut SystemMeta) -> Self::State {
        system_meta.set_non_send();

        let component_id = world.initialize_non_send_resource::<T>();
        let combined_access = system_meta.component_access_set.combined_access();
        assert!(
            !combined_access.has_write(component_id),
            "error[B0002]: NonSend<{}> in system {} conflicts with a previous mutable resource access ({0}). Consider removing the duplicate access.",
            std::any::type_name::<T>(),
            system_meta.name,
        );
        system_meta
            .component_access_set
            .add_unfiltered_read(component_id);

        let archetype_component_id = world
            .get_non_send_archetype_component_id(component_id)
            .unwrap();
        system_meta
            .archetype_component_access
            .add_read(archetype_component_id);

        component_id
    }

    #[inline]
    unsafe fn get_param<'w, 's>(
        &mut component_id: &'s mut Self::State,
        system_meta: &SystemMeta,
        world: &'w World,
        change_tick: u32,
    ) -> Self::Item<'w, 's> {
        let (ptr, ticks) = world
            .get_non_send_with_ticks(component_id)
            .unwrap_or_else(|| {
                panic!(
                    "Non-send resource requested by {} does not exist: {}",
                    system_meta.name,
                    std::any::type_name::<T>()
                )
            });

        NonSend {
            value: ptr.deref(),
            ticks: ticks.read(),
            last_change_tick: system_meta.last_change_tick,
            change_tick,
        }
    }
}

<<<<<<< HEAD
=======
// SAFETY: Only reads a single World non-send resource
unsafe impl<T: 'static> ReadOnlySystemParam for Option<NonSend<'_, T>> {}

>>>>>>> ff5e4fd1
// SAFETY: this impl defers to `NonSend`, which initializes and validates the correct world access.
unsafe impl<T: 'static> SystemParam for Option<NonSend<'_, T>> {
    type State = ComponentId;
    type Item<'w, 's> = Option<NonSend<'w, T>>;

    fn init_state(world: &mut World, system_meta: &mut SystemMeta) -> Self::State {
        NonSend::<T>::init_state(world, system_meta)
    }

    #[inline]
    unsafe fn get_param<'w, 's>(
        &mut component_id: &'s mut Self::State,
        system_meta: &SystemMeta,
        world: &'w World,
        change_tick: u32,
    ) -> Self::Item<'w, 's> {
        world
            .get_non_send_with_ticks(component_id)
            .map(|(ptr, ticks)| NonSend {
                value: ptr.deref(),
                ticks: ticks.read(),
                last_change_tick: system_meta.last_change_tick,
                change_tick,
            })
    }
}

<<<<<<< HEAD
// SAFETY: Only reads a single non-send resource
unsafe impl<'a, T: 'static> ReadOnlySystemParam for NonSendMut<'a, T> {}

=======
>>>>>>> ff5e4fd1
// SAFETY: NonSendMut ComponentId and ArchetypeComponentId access is applied to SystemMeta. If this
// NonSendMut conflicts with any prior access, a panic will occur.
unsafe impl<'a, T: 'static> SystemParam for NonSendMut<'a, T> {
    type State = ComponentId;
    type Item<'w, 's> = NonSendMut<'w, T>;

    fn init_state(world: &mut World, system_meta: &mut SystemMeta) -> Self::State {
        system_meta.set_non_send();

        let component_id = world.initialize_non_send_resource::<T>();
        let combined_access = system_meta.component_access_set.combined_access();
        if combined_access.has_write(component_id) {
            panic!(
                "error[B0002]: NonSendMut<{}> in system {} conflicts with a previous mutable resource access ({0}). Consider removing the duplicate access.",
                std::any::type_name::<T>(), system_meta.name);
        } else if combined_access.has_read(component_id) {
            panic!(
                "error[B0002]: NonSendMut<{}> in system {} conflicts with a previous immutable resource access ({0}). Consider removing the duplicate access.",
                std::any::type_name::<T>(), system_meta.name);
        }
        system_meta
            .component_access_set
            .add_unfiltered_write(component_id);

        let archetype_component_id = world
            .get_non_send_archetype_component_id(component_id)
            .unwrap();
        system_meta
            .archetype_component_access
            .add_write(archetype_component_id);

        component_id
    }

    #[inline]
    unsafe fn get_param<'w, 's>(
        &mut component_id: &'s mut Self::State,
        system_meta: &SystemMeta,
        world: &'w World,
        change_tick: u32,
    ) -> Self::Item<'w, 's> {
        let (ptr, ticks) = world
            .get_non_send_with_ticks(component_id)
            .unwrap_or_else(|| {
                panic!(
                    "Non-send resource requested by {} does not exist: {}",
                    system_meta.name,
                    std::any::type_name::<T>()
                )
            });
        NonSendMut {
            value: ptr.assert_unique().deref_mut(),
            ticks: TicksMut::from_tick_cells(ticks, system_meta.last_change_tick, change_tick),
        }
    }
}

// SAFETY: this impl defers to `NonSendMut`, which initializes and validates the correct world access.
unsafe impl<'a, T: 'static> SystemParam for Option<NonSendMut<'a, T>> {
    type State = ComponentId;
    type Item<'w, 's> = Option<NonSendMut<'w, T>>;

    fn init_state(world: &mut World, system_meta: &mut SystemMeta) -> Self::State {
        NonSendMut::<T>::init_state(world, system_meta)
    }

    #[inline]
    unsafe fn get_param<'w, 's>(
        &mut component_id: &'s mut Self::State,
        system_meta: &SystemMeta,
        world: &'w World,
        change_tick: u32,
    ) -> Self::Item<'w, 's> {
        world
            .get_non_send_with_ticks(component_id)
            .map(|(ptr, ticks)| NonSendMut {
                value: ptr.assert_unique().deref_mut(),
                ticks: TicksMut::from_tick_cells(ticks, system_meta.last_change_tick, change_tick),
            })
    }
}

// SAFETY: Only reads World archetypes
unsafe impl<'a> ReadOnlySystemParam for &'a Archetypes {}

// SAFETY: no component value access
unsafe impl<'a> SystemParam for &'a Archetypes {
    type State = ();
    type Item<'w, 's> = &'w Archetypes;

    fn init_state(_world: &mut World, _system_meta: &mut SystemMeta) -> Self::State {}

    #[inline]
    unsafe fn get_param<'w, 's>(
        _state: &'s mut Self::State,
        _system_meta: &SystemMeta,
        world: &'w World,
        _change_tick: u32,
    ) -> Self::Item<'w, 's> {
        world.archetypes()
    }
}

// SAFETY: Only reads World components
unsafe impl<'a> ReadOnlySystemParam for &'a Components {}

// SAFETY: no component value access
unsafe impl<'a> SystemParam for &'a Components {
    type State = ();
    type Item<'w, 's> = &'w Components;

    fn init_state(_world: &mut World, _system_meta: &mut SystemMeta) -> Self::State {}

    #[inline]
    unsafe fn get_param<'w, 's>(
        _state: &'s mut Self::State,
        _system_meta: &SystemMeta,
        world: &'w World,
        _change_tick: u32,
    ) -> Self::Item<'w, 's> {
        world.components()
    }
}

// SAFETY: Only reads World entities
unsafe impl<'a> ReadOnlySystemParam for &'a Entities {}

// SAFETY: no component value access
unsafe impl<'a> SystemParam for &'a Entities {
    type State = ();
    type Item<'w, 's> = &'w Entities;

    fn init_state(_world: &mut World, _system_meta: &mut SystemMeta) -> Self::State {}

    #[inline]
    unsafe fn get_param<'w, 's>(
        _state: &'s mut Self::State,
        _system_meta: &SystemMeta,
        world: &'w World,
        _change_tick: u32,
    ) -> Self::Item<'w, 's> {
        world.entities()
    }
}

// SAFETY: Only reads World bundles
unsafe impl<'a> ReadOnlySystemParam for &'a Bundles {}

// SAFETY: no component value access
unsafe impl<'a> SystemParam for &'a Bundles {
    type State = ();
    type Item<'w, 's> = &'w Bundles;

    fn init_state(_world: &mut World, _system_meta: &mut SystemMeta) -> Self::State {}

    #[inline]
    unsafe fn get_param<'w, 's>(
        _state: &'s mut Self::State,
        _system_meta: &SystemMeta,
        world: &'w World,
        _change_tick: u32,
    ) -> Self::Item<'w, 's> {
        world.bundles()
    }
}

/// A [`SystemParam`] that reads the previous and current change ticks of the system.
///
/// A system's change ticks are updated each time it runs:
/// - `last_change_tick` copies the previous value of `change_tick`
/// - `change_tick` copies the current value of [`World::read_change_tick`]
///
/// Component change ticks that are more recent than `last_change_tick` will be detected by the system.
/// Those can be read by calling [`last_changed`](crate::change_detection::DetectChanges::last_changed)
/// on a [`Mut<T>`](crate::change_detection::Mut) or [`ResMut<T>`](crate::change_detection::ResMut).
#[derive(Debug)]
pub struct SystemChangeTick {
    last_change_tick: u32,
    change_tick: u32,
}

impl SystemChangeTick {
    /// Returns the current [`World`] change tick seen by the system.
    #[inline]
    pub fn change_tick(&self) -> u32 {
        self.change_tick
    }

    /// Returns the [`World`] change tick seen by the system the previous time it ran.
    #[inline]
    pub fn last_change_tick(&self) -> u32 {
        self.last_change_tick
    }
}

// SAFETY: Only reads internal system state
unsafe impl ReadOnlySystemParam for SystemChangeTick {}

// SAFETY: `SystemChangeTick` doesn't require any world access
unsafe impl SystemParam for SystemChangeTick {
    type State = ();
    type Item<'w, 's> = SystemChangeTick;

    fn init_state(_world: &mut World, _system_meta: &mut SystemMeta) -> Self::State {}

    unsafe fn get_param<'w, 's>(
        _state: &'s mut Self::State,
        system_meta: &SystemMeta,
        _world: &'w World,
        change_tick: u32,
    ) -> Self::Item<'w, 's> {
        SystemChangeTick {
            last_change_tick: system_meta.last_change_tick,
            change_tick,
        }
    }
}

/// Name of the system that corresponds to this [`crate::system::SystemState`].
///
/// This is not a reliable identifier, it is more so useful for debugging
/// purposes of finding where a system parameter is being used incorrectly.
pub struct SystemName<'s> {
    name: &'s str,
}

impl<'s> SystemName<'s> {
    pub fn name(&self) -> &str {
        self.name
    }
}

impl<'s> Deref for SystemName<'s> {
    type Target = str;
    fn deref(&self) -> &Self::Target {
        self.name()
    }
}

impl<'s> AsRef<str> for SystemName<'s> {
    fn as_ref(&self) -> &str {
        self.name()
    }
}

impl<'s> From<SystemName<'s>> for &'s str {
    fn from(name: SystemName<'s>) -> &'s str {
        name.name
    }
}

impl<'s> std::fmt::Debug for SystemName<'s> {
    #[inline(always)]
    fn fmt(&self, f: &mut std::fmt::Formatter) -> std::fmt::Result {
        f.debug_tuple("SystemName").field(&self.name()).finish()
    }
}

impl<'s> std::fmt::Display for SystemName<'s> {
    #[inline(always)]
    fn fmt(&self, f: &mut std::fmt::Formatter) -> std::fmt::Result {
        std::fmt::Display::fmt(&self.name(), f)
    }
}

// SAFETY: no component value access
unsafe impl SystemParam for SystemName<'_> {
    type State = Cow<'static, str>;
    type Item<'w, 's> = SystemName<'s>;

    fn init_state(_world: &mut World, system_meta: &mut SystemMeta) -> Self::State {
        system_meta.name.clone()
    }

    #[inline]
    unsafe fn get_param<'w, 's>(
        name: &'s mut Self::State,
        _system_meta: &SystemMeta,
        _world: &'w World,
        _change_tick: u32,
    ) -> Self::Item<'w, 's> {
        SystemName { name }
    }
}

// SAFETY: Only reads internal system state
unsafe impl<'s> ReadOnlySystemParam for SystemName<'s> {}

macro_rules! impl_system_param_tuple {
    ($($param: ident),*) => {
<<<<<<< HEAD

=======
>>>>>>> ff5e4fd1
        // SAFETY: tuple consists only of ReadOnlySystemParams
        unsafe impl<$($param: ReadOnlySystemParam),*> ReadOnlySystemParam for ($($param,)*) {}

        // SAFETY: implementors of each `SystemParam` in the tuple have validated their impls
        #[allow(clippy::undocumented_unsafe_blocks)] // false positive by clippy
        #[allow(non_snake_case)]
        unsafe impl<$($param: SystemParam),*> SystemParam for ($($param,)*) {
            type State = ($($param::State,)*);
            type Item<'w, 's> = ($($param::Item::<'w, 's>,)*);

            #[inline]
            fn init_state(_world: &mut World, _system_meta: &mut SystemMeta) -> Self::State {
                (($($param::init_state(_world, _system_meta),)*))
            }

            #[inline]
            fn new_archetype(($($param,)*): &mut Self::State, _archetype: &Archetype, _system_meta: &mut SystemMeta) {
                $($param::new_archetype($param, _archetype, _system_meta);)*
            }

            #[inline]
            fn apply(($($param,)*): &mut Self::State, _system_meta: &SystemMeta, _world: &mut World) {
                $($param::apply($param, _system_meta, _world);)*
            }

            #[inline]
            #[allow(clippy::unused_unit)]
            unsafe fn get_param<'w, 's>(
                state: &'s mut Self::State,
                _system_meta: &SystemMeta,
                _world: &'w World,
                _change_tick: u32,
            ) -> Self::Item<'w, 's> {

                let ($($param,)*) = state;
                ($($param::get_param($param, _system_meta, _world, _change_tick),)*)
            }
        }
    };
}

all_tuples!(impl_system_param_tuple, 0, 16, P);

pub mod lifetimeless {
    pub type SQuery<Q, F = ()> = super::Query<'static, 'static, Q, F>;
    pub type Read<T> = &'static T;
    pub type Write<T> = &'static mut T;
    pub type SRes<T> = super::Res<'static, T>;
    pub type SResMut<T> = super::ResMut<'static, T>;
    pub type SCommands = crate::system::Commands<'static, 'static>;
}

/// A helper for using system parameters in generic contexts
///
/// This type is a [`SystemParam`] adapter which always has
/// `Self::State::Item == Self` (ignoring lifetimes for brevity),
/// no matter the argument [`SystemParam`] (`P`) (other than
/// that `P` must be `'static`)
///
/// This makes it useful for having arbitrary [`SystemParam`] type arguments
/// to function systems, or for generic types using the [`derive@SystemParam`]
/// derive:
///
/// ```
/// # use bevy_ecs::prelude::*;
/// use bevy_ecs::system::{SystemParam, StaticSystemParam};
/// #[derive(SystemParam)]
/// struct GenericParam<'w,'s, T: SystemParam + 'static> {
///     field: StaticSystemParam<'w, 's, T>,
/// }
/// fn do_thing_generically<T: SystemParam + 'static>(t: StaticSystemParam<T>) {}
///
/// fn check_always_is_system<T: SystemParam + 'static>(){
///     bevy_ecs::system::assert_is_system(do_thing_generically::<T>);
/// }
/// ```
/// Note that in a real case you'd generally want
/// additional bounds on `P`, for your use of the parameter
/// to have a reason to be generic.
///
/// For example, using this would allow a type to be generic over
/// whether a resource is accessed mutably or not, with
/// impls being bounded on [`P: Deref<Target=MyType>`](Deref), and
/// [`P: DerefMut<Target=MyType>`](DerefMut) depending on whether the
/// method requires mutable access or not.
///
/// The method which doesn't use this type will not compile:
/// ```compile_fail
/// # use bevy_ecs::prelude::*;
/// # use bevy_ecs::system::{SystemParam, StaticSystemParam};
///
/// fn do_thing_generically<T: SystemParam + 'static>(t: T) {}
///
/// #[derive(SystemParam)]
/// struct GenericParam<'w, 's, T: SystemParam> {
///     field: T,
///     #[system_param(ignore)]
///     // Use the lifetimes in this type, or they will be unbound.
///     phantom: core::marker::PhantomData<&'w &'s ()>
/// }
/// # fn check_always_is_system<T: SystemParam + 'static>(){
/// #    bevy_ecs::system::assert_is_system(do_thing_generically::<T>);
/// # }
/// ```
///
pub struct StaticSystemParam<'w, 's, P: SystemParam>(SystemParamItem<'w, 's, P>);

impl<'w, 's, P: SystemParam> Deref for StaticSystemParam<'w, 's, P> {
    type Target = SystemParamItem<'w, 's, P>;

    fn deref(&self) -> &Self::Target {
        &self.0
    }
}

impl<'w, 's, P: SystemParam> DerefMut for StaticSystemParam<'w, 's, P> {
    fn deref_mut(&mut self) -> &mut Self::Target {
        &mut self.0
    }
}

impl<'w, 's, P: SystemParam> StaticSystemParam<'w, 's, P> {
    /// Get the value of the parameter
    pub fn into_inner(self) -> SystemParamItem<'w, 's, P> {
        self.0
    }
}

// SAFETY: This doesn't add any more reads, and the delegated fetch confirms it
unsafe impl<'w, 's, P: ReadOnlySystemParam + 'static> ReadOnlySystemParam
    for StaticSystemParam<'w, 's, P>
{
}

// SAFETY: all methods are just delegated to `P`'s `SystemParam` implementation
unsafe impl<P: SystemParam + 'static> SystemParam for StaticSystemParam<'_, '_, P> {
    type State = P::State;
    type Item<'world, 'state> = StaticSystemParam<'world, 'state, P>;

    fn init_state(world: &mut World, system_meta: &mut SystemMeta) -> Self::State {
        P::init_state(world, system_meta)
    }

    fn new_archetype(state: &mut Self::State, archetype: &Archetype, system_meta: &mut SystemMeta) {
        P::new_archetype(state, archetype, system_meta);
    }

    fn apply(state: &mut Self::State, system_meta: &SystemMeta, world: &mut World) {
        P::apply(state, system_meta, world);
    }

    unsafe fn get_param<'world, 'state>(
        state: &'state mut Self::State,
        system_meta: &SystemMeta,
        world: &'world World,
        change_tick: u32,
    ) -> Self::Item<'world, 'state> {
        // SAFETY: Defer to the safety of P::SystemParam
        StaticSystemParam(P::get_param(state, system_meta, world, change_tick))
    }
}

#[cfg(test)]
mod tests {
    use super::*;
    use crate::{
        self as bevy_ecs, // Necessary for the `SystemParam` Derive when used inside `bevy_ecs`.
        query::{ReadOnlyWorldQuery, WorldQuery},
        system::Query,
    };

    // Compile test for #2838
    #[derive(SystemParam)]
    pub struct SpecialQuery<
        'w,
        's,
        Q: WorldQuery + Send + Sync + 'static,
        F: ReadOnlyWorldQuery + Send + Sync + 'static = (),
    > {
        _query: Query<'w, 's, Q, F>,
    }

    #[derive(SystemParam)]
    pub struct SpecialRes<'w, T: Resource> {
        _res: Res<'w, T>,
    }

    #[derive(SystemParam)]
    pub struct SpecialLocal<'s, T: FromWorld + Send + 'static> {
        _local: Local<'s, T>,
    }

    #[derive(Resource)]
    pub struct R<const I: usize>;

    #[derive(SystemParam)]
    pub struct ConstGenericParam<'w, const I: usize>(Res<'w, R<I>>);

    #[derive(SystemParam)]
    pub struct LongParam<'w> {
        _r0: Res<'w, R<0>>,
        _r1: Res<'w, R<1>>,
        _r2: Res<'w, R<2>>,
        _r3: Res<'w, R<3>>,
        _r4: Res<'w, R<4>>,
        _r5: Res<'w, R<5>>,
        _r6: Res<'w, R<6>>,
        _r7: Res<'w, R<7>>,
        _r8: Res<'w, R<8>>,
        _r9: Res<'w, R<9>>,
        _r10: Res<'w, R<10>>,
        _r11: Res<'w, R<11>>,
        _r12: Res<'w, R<12>>,
        _r13: Res<'w, R<13>>,
        _r14: Res<'w, R<14>>,
        _r15: Res<'w, R<15>>,
        _r16: Res<'w, R<16>>,
    }

    #[allow(dead_code)]
    fn long_system(_param: LongParam) {
        crate::system::assert_is_system(long_system);
    }

    #[derive(SystemParam)]
    struct MyParam<'w, T: Resource, Marker: 'static> {
        _foo: Res<'w, T>,
        #[system_param(ignore)]
        marker: PhantomData<Marker>,
    }

    #[derive(SystemParam)]
    pub struct UnitParam;

    #[derive(SystemParam)]
    pub struct TupleParam<'w, 's, R: Resource, L: FromWorld + Send + 'static>(
        Res<'w, R>,
        Local<'s, L>,
    );

    #[derive(Resource)]
    struct PrivateResource;

    #[derive(SystemParam)]
    pub struct EncapsulatedParam<'w>(Res<'w, PrivateResource>);

    // regression test for https://github.com/bevyengine/bevy/issues/7103.
    #[derive(SystemParam)]
    pub struct WhereParam<'w, 's, Q>
    where
        Q: 'static + WorldQuery,
    {
        _q: Query<'w, 's, Q, ()>,
    }
}<|MERGE_RESOLUTION|>--- conflicted
+++ resolved
@@ -124,16 +124,11 @@
 ///
 /// # Safety
 ///
-<<<<<<< HEAD
-/// The implementor must ensure that [`SystemParam::init_state`] correctly registers all
-/// [`World`] accesses used by this [`SystemParam`] with the provided [`system_meta`](SystemMeta).
-=======
 /// The implementor must ensure the following is true.
 /// - [`SystemParam::init_state`] correctly registers all [`World`] accesses used
 ///   by [`SystemParam::get_param`] with the provided [`system_meta`](SystemMeta).
 /// - None of the world accesses may conflict with any prior accesses registered
 ///   on `system_meta`.
->>>>>>> ff5e4fd1
 pub unsafe trait SystemParam: Sized {
     /// Used to store data which persists across invocations of a system.
     type State: Send + Sync + 'static;
@@ -166,13 +161,9 @@
     /// # Safety
     ///
     /// This call might use any of the [`World`] accesses that were registered in [`Self::init_state`].
-<<<<<<< HEAD
-    /// You must ensure that none of those accesses conflict with any other [`SystemParam`]s running in parallel with this one.
-=======
     /// - None of those accesses may conflict with any other [`SystemParam`]s
     ///   that exist at the same time, including those on other threads.
     /// - `world` must be the same `World` that was used to initialize [`state`](SystemParam::init_state).
->>>>>>> ff5e4fd1
     unsafe fn get_param<'world, 'state>(
         state: &'state mut Self::State,
         system_meta: &SystemMeta,
@@ -417,106 +408,6 @@
 /// ```
 pub trait Resource: Send + Sync + 'static {}
 
-<<<<<<< HEAD
-/// Shared borrow of a [`Resource`].
-///
-/// See the [`Resource`] documentation for usage.
-///
-/// If you need a unique mutable borrow, use [`ResMut`] instead.
-///
-/// # Panics
-///
-/// Panics when used as a [`SystemParameter`](SystemParam) if the resource does not exist.
-///
-/// Use `Option<Res<T>>` instead if the resource might not always exist.
-pub struct Res<'w, T: Resource> {
-    value: &'w T,
-    added: &'w Tick,
-    changed: &'w Tick,
-    last_change_tick: u32,
-    change_tick: u32,
-}
-
-impl<'w, T: Resource> Debug for Res<'w, T>
-where
-    T: Debug,
-{
-    fn fmt(&self, f: &mut std::fmt::Formatter<'_>) -> std::fmt::Result {
-        f.debug_tuple("Res").field(&self.value).finish()
-    }
-}
-
-impl<'w, T: Resource> Res<'w, T> {
-    // no it shouldn't clippy
-    #[allow(clippy::should_implement_trait)]
-    pub fn clone(this: &Self) -> Self {
-        Self {
-            value: this.value,
-            added: this.added,
-            changed: this.changed,
-            last_change_tick: this.last_change_tick,
-            change_tick: this.change_tick,
-        }
-    }
-
-    /// Returns `true` if the resource was added after the system last ran.
-    pub fn is_added(&self) -> bool {
-        self.added
-            .is_older_than(self.last_change_tick, self.change_tick)
-    }
-
-    /// Returns `true` if the resource was added or mutably dereferenced after the system last ran.
-    pub fn is_changed(&self) -> bool {
-        self.changed
-            .is_older_than(self.last_change_tick, self.change_tick)
-    }
-
-    pub fn into_inner(self) -> &'w T {
-        self.value
-    }
-}
-
-impl<'w, T: Resource> Deref for Res<'w, T> {
-    type Target = T;
-
-    fn deref(&self) -> &Self::Target {
-        self.value
-    }
-}
-
-impl<'w, T: Resource> AsRef<T> for Res<'w, T> {
-    #[inline]
-    fn as_ref(&self) -> &T {
-        self.deref()
-    }
-}
-
-impl<'w, T: Resource> From<ResMut<'w, T>> for Res<'w, T> {
-    fn from(res: ResMut<'w, T>) -> Self {
-        Self {
-            value: res.value,
-            added: res.ticks.added,
-            changed: res.ticks.changed,
-            change_tick: res.ticks.change_tick,
-            last_change_tick: res.ticks.last_change_tick,
-        }
-    }
-}
-
-impl<'w, 'a, T: Resource> IntoIterator for &'a Res<'w, T>
-where
-    &'a T: IntoIterator,
-{
-    type Item = <&'a T as IntoIterator>::Item;
-    type IntoIter = <&'a T as IntoIterator>::IntoIter;
-
-    fn into_iter(self) -> Self::IntoIter {
-        self.value.into_iter()
-    }
-}
-
-=======
->>>>>>> ff5e4fd1
 // SAFETY: Res only reads a single World resource
 unsafe impl<'a, T: Resource> ReadOnlySystemParam for Res<'a, T> {}
 
@@ -703,11 +594,7 @@
 // SAFETY: Commands only accesses internal state
 unsafe impl<'w, 's> ReadOnlySystemParam for Commands<'w, 's> {}
 
-<<<<<<< HEAD
-// SAFETY: only local state is accessed
-=======
 // SAFETY: `Commands::get_param` does not access the world.
->>>>>>> ff5e4fd1
 unsafe impl SystemParam for Commands<'_, '_> {
     type State = CommandQueue;
     type Item<'w, 's> = Commands<'w, 's>;
@@ -1103,12 +990,9 @@
     }
 }
 
-<<<<<<< HEAD
-=======
 // SAFETY: Only reads a single World non-send resource
 unsafe impl<T: 'static> ReadOnlySystemParam for Option<NonSend<'_, T>> {}
 
->>>>>>> ff5e4fd1
 // SAFETY: this impl defers to `NonSend`, which initializes and validates the correct world access.
 unsafe impl<T: 'static> SystemParam for Option<NonSend<'_, T>> {
     type State = ComponentId;
@@ -1136,12 +1020,6 @@
     }
 }
 
-<<<<<<< HEAD
-// SAFETY: Only reads a single non-send resource
-unsafe impl<'a, T: 'static> ReadOnlySystemParam for NonSendMut<'a, T> {}
-
-=======
->>>>>>> ff5e4fd1
 // SAFETY: NonSendMut ComponentId and ArchetypeComponentId access is applied to SystemMeta. If this
 // NonSendMut conflicts with any prior access, a panic will occur.
 unsafe impl<'a, T: 'static> SystemParam for NonSendMut<'a, T> {
@@ -1432,10 +1310,6 @@
 
 macro_rules! impl_system_param_tuple {
     ($($param: ident),*) => {
-<<<<<<< HEAD
-
-=======
->>>>>>> ff5e4fd1
         // SAFETY: tuple consists only of ReadOnlySystemParams
         unsafe impl<$($param: ReadOnlySystemParam),*> ReadOnlySystemParam for ($($param,)*) {}
 
