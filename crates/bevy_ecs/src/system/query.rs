--- conflicted
+++ resolved
@@ -744,19 +744,10 @@
         // - `self.world` has permission to access the required components.
         // - The query is read-only, so it can be aliased even if it was originally mutable.
         unsafe {
-<<<<<<< HEAD
             self.state
                 .as_readonly()
-                .iter_unchecked_manual(self.world, self.last_change_tick, self.change_tick)
+                .iter_unchecked_manual(self.world, self.last_run, self.this_run)
                 .for_each(f);
-=======
-            self.state.as_readonly().for_each_unchecked_manual(
-                self.world,
-                f,
-                self.last_run,
-                self.this_run,
-            );
->>>>>>> 91b64df9
         };
     }
 
@@ -795,12 +786,8 @@
         // SAFETY: `self.world` has permission to access the required components.
         unsafe {
             self.state
-<<<<<<< HEAD
-                .iter_unchecked_manual(self.world, self.last_change_tick, self.change_tick)
+                .iter_unchecked_manual(self.world, self.last_run, self.this_run)
                 .for_each(f);
-=======
-                .for_each_unchecked_manual(self.world, f, self.last_run, self.this_run);
->>>>>>> 91b64df9
         };
     }
 
