--- conflicted
+++ resolved
@@ -53,23 +53,13 @@
     pub const INVALID: ArchetypeId = ArchetypeId(u32::MAX);
 
     #[inline]
-<<<<<<< HEAD
-    pub const fn new(index: usize) -> Self {
+    pub(crate) const fn new(index: usize) -> Self {
         ArchetypeId(index as u32)
     }
 
     #[inline]
-    pub fn index(self) -> usize {
+    pub(crate) fn index(self) -> usize {
         self.0 as usize
-=======
-    pub(crate) const fn new(index: usize) -> Self {
-        ArchetypeId(index)
-    }
-
-    #[inline]
-    pub(crate) fn index(self) -> usize {
-        self.0
->>>>>>> 6ada3566
     }
 }
 
@@ -436,18 +426,12 @@
 
     /// Removes the entity at `index` by swapping it out. Returns the table row the entity is stored
     /// in.
-<<<<<<< HEAD
+    ///
+    /// # Panics
+    /// This function will panic if `index >= self.len()`
     pub(crate) fn swap_remove(&mut self, index: u32) -> ArchetypeSwapRemoveResult {
         let is_last = index as usize == self.entities.len() - 1;
         let entity = self.entities.swap_remove(index as usize);
-=======
-    ///
-    /// # Panics
-    /// This function will panic if `index >= self.len()`
-    pub(crate) fn swap_remove(&mut self, index: usize) -> ArchetypeSwapRemoveResult {
-        let is_last = index == self.entities.len() - 1;
-        let entity = self.entities.swap_remove(index);
->>>>>>> 6ada3566
         ArchetypeSwapRemoveResult {
             swapped_entity: if is_last {
                 None
