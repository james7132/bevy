--- conflicted
+++ resolved
@@ -150,13 +150,7 @@
     id: ArchetypeId,
     table_id: TableId,
     edges: Edges,
-<<<<<<< HEAD
-    table_info: TableInfo,
-=======
     entities: Vec<ArchetypeEntity>,
-    table_components: Box<[ComponentId]>,
-    sparse_set_components: Box<[ComponentId]>,
->>>>>>> fe7ebd43
     components: SparseSet<ComponentId, ArchetypeComponentInfo>,
 }
 
@@ -192,14 +186,8 @@
         Self {
             id,
             table_id,
-            entities: Vec::new(),
             components,
-<<<<<<< HEAD
             entities: Default::default(),
-=======
-            table_components,
-            sparse_set_components,
->>>>>>> fe7ebd43
             edges: Default::default(),
         }
     }
@@ -217,12 +205,6 @@
     #[inline]
     pub fn entities(&self) -> &[ArchetypeEntity] {
         &self.entities
-    }
-
-    #[inline]
-<<<<<<< HEAD
-    pub fn entity_table_rows(&self) -> &[usize] {
-        &self.table_info.entity_rows
     }
 
     #[inline]
@@ -231,10 +213,6 @@
             .iter()
             .filter(|(_, component)| component.storage_type == StorageType::Table)
             .map(|(id, _)| *id)
-=======
-    pub fn table_components(&self) -> &[ComponentId] {
-        &self.table_components
->>>>>>> fe7ebd43
     }
 
     #[inline]
