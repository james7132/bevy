use crate::{
    archetype::{Archetype, ArchetypeId, Archetypes},
    bundle::{Bundle, BundleInfo},
    change_detection::{MutUntyped, Ticks},
    component::{
        Component, ComponentId, ComponentStorage, ComponentTicks, Components, StorageType,
        TickCells,
    },
    entity::{Entities, Entity, EntityLocation},
    storage::{Column, ComponentSparseSet, SparseSet, Storages, TableRow},
    world::{Mut, World},
};
use bevy_ptr::{OwningPtr, Ptr};
use bevy_utils::tracing::debug;
use std::any::TypeId;

/// A read-only reference to a particular [`Entity`] and all of its components
#[derive(Copy, Clone)]
pub struct EntityRef<'w> {
    world: &'w World,
    entity: Entity,
    location: EntityLocation,
}

impl<'w> EntityRef<'w> {
    #[inline]
    pub(crate) fn new(world: &'w World, entity: Entity, location: EntityLocation) -> Self {
        Self {
            world,
            entity,
            location,
        }
    }

    #[inline]
    #[must_use = "Omit the .id() call if you do not need to store the `Entity` identifier."]
    pub fn id(&self) -> Entity {
        self.entity
    }

    #[inline]
    pub fn location(&self) -> EntityLocation {
        self.location
    }

    #[inline]
    pub fn archetype(&self) -> &Archetype {
        &self.world.archetypes[self.location.archetype_id]
    }

    #[inline]
    pub fn world(&self) -> &'w World {
        self.world
    }

    #[inline]
    pub fn contains<T: Component>(&self) -> bool {
        self.contains_type_id(TypeId::of::<T>())
    }

    #[inline]
    pub fn contains_id(&self, component_id: ComponentId) -> bool {
        contains_component_with_id(self.world, component_id, self.location)
    }

    #[inline]
    pub fn contains_type_id(&self, type_id: TypeId) -> bool {
        contains_component_with_type(self.world, type_id, self.location)
    }

    #[inline]
    pub fn get<T: Component>(&self) -> Option<&'w T> {
        // SAFETY:
        // - entity location and entity is valid
        // - returned component is of type T
        // - the storage type provided is correct for T
        unsafe {
            get_component_with_type(
                self.world,
                TypeId::of::<T>(),
                T::Storage::STORAGE_TYPE,
                self.entity,
                self.location,
            )
            .map(|value| value.deref::<T>())
        }
    }

    /// Retrieves the change ticks for the given component. This can be useful for implementing change
    /// detection in custom runtimes.
    #[inline]
    pub fn get_change_ticks<T: Component>(&self) -> Option<ComponentTicks> {
        // SAFETY:
        // - entity location and entity is valid
        // - the storage type provided is correct for T
        unsafe {
            get_ticks_with_type(
                self.world,
                TypeId::of::<T>(),
                T::Storage::STORAGE_TYPE,
                self.entity,
                self.location,
            )
        }
    }

    /// Retrieves the change ticks for the given [`ComponentId`]. This can be useful for implementing change
    /// detection in custom runtimes.
    ///
    /// **You should prefer to use the typed API [`EntityRef::get_change_ticks`] where possible and only
    /// use this in cases where the actual component types are not known at
    /// compile time.**
    #[inline]
    pub fn get_change_ticks_by_id(&self, component_id: ComponentId) -> Option<ComponentTicks> {
        if !self.contains_id(component_id) {
            return None;
        }

        let info = self.world.components().get_info(component_id)?;
        // SAFETY: Entity location is valid and component_id exists.
        unsafe {
            get_ticks(
                self.world,
                component_id,
                info.storage_type(),
                self.entity,
                self.location,
            )
        }
    }

    /// Gets a mutable reference to the component of type `T` associated with
    /// this entity without ensuring there are no other borrows active and without
    /// ensuring that the returned reference will stay valid.
    ///
    /// # Safety
    ///
    /// - The returned reference must never alias a mutable borrow of this component.
    /// - The returned reference must not be used after this component is moved which
    ///   may happen from **any** `insert_component`, `remove_component` or `despawn`
    ///   operation on this world (non-exhaustive list).
    #[inline]
    pub unsafe fn get_unchecked_mut<T: Component>(
        &self,
        last_change_tick: u32,
        change_tick: u32,
    ) -> Option<Mut<'w, T>> {
        // SAFETY:
        // - entity location and entity is valid
        // - returned component is of type T
        // - the storage type provided is correct for T
        // - Caller guarentees that this reference will not alias.
        get_component_and_ticks_with_type(
            self.world,
            TypeId::of::<T>(),
            T::Storage::STORAGE_TYPE,
            self.entity,
            self.location,
        )
        .map(|(value, ticks)| Mut {
            value: value.assert_unique().deref_mut::<T>(),
            ticks: Ticks::from_tick_cells(ticks, last_change_tick, change_tick),
        })
    }
}

impl<'w> EntityRef<'w> {
    /// Gets the component of the given [`ComponentId`] from the entity.
    ///
    /// **You should prefer to use the typed API where possible and only
    /// use this in cases where the actual component types are not known at
    /// compile time.**
    ///
    /// Unlike [`EntityRef::get`], this returns a raw pointer to the component,
    /// which is only valid while the `'w` borrow of the lifetime is active.
    #[inline]
    pub fn get_by_id(&self, component_id: ComponentId) -> Option<Ptr<'w>> {
        let info = self.world.components().get_info(component_id)?;
        // SAFETY:
        // - entity_location is valid,
        // - component_id is valid as checked by the line above
        // - the storage type is accurate as checked by the fetched ComponentInfo
        unsafe {
            get_component(
                self.world,
                component_id,
                info.storage_type(),
                self.entity,
                self.location,
            )
        }
    }
}

impl<'w> From<EntityMut<'w>> for EntityRef<'w> {
    fn from(entity_mut: EntityMut<'w>) -> EntityRef<'w> {
        EntityRef::new(entity_mut.world, entity_mut.entity, entity_mut.location)
    }
}

/// A mutable reference to a particular [`Entity`] and all of its components
pub struct EntityMut<'w> {
    world: &'w mut World,
    entity: Entity,
    location: EntityLocation,
}

impl<'w> EntityMut<'w> {
    /// # Safety
    /// entity and location _must_ be valid
    #[inline]
    pub(crate) unsafe fn new(
        world: &'w mut World,
        entity: Entity,
        location: EntityLocation,
    ) -> Self {
        EntityMut {
            world,
            entity,
            location,
        }
    }

    #[inline]
    #[must_use = "Omit the .id() call if you do not need to store the `Entity` identifier."]
    pub fn id(&self) -> Entity {
        self.entity
    }

    #[inline]
    pub fn location(&self) -> EntityLocation {
        self.location
    }

    #[inline]
    pub fn archetype(&self) -> &Archetype {
        &self.world.archetypes[self.location.archetype_id]
    }

    #[inline]
    pub fn contains<T: Component>(&self) -> bool {
        self.contains_type_id(TypeId::of::<T>())
    }

    #[inline]
    pub fn contains_id(&self, component_id: ComponentId) -> bool {
        contains_component_with_id(self.world, component_id, self.location)
    }

    #[inline]
    pub fn contains_type_id(&self, type_id: TypeId) -> bool {
        contains_component_with_type(self.world, type_id, self.location)
    }

    #[inline]
    pub fn get<T: Component>(&self) -> Option<&'_ T> {
        // SAFETY:
        // - lifetimes enforce correct usage of returned borrow
        // - entity location and entity is valid
        // - returned component is of type T
        // - the storage type provided is correct for T
        unsafe {
            get_component_with_type(
                self.world,
                TypeId::of::<T>(),
                T::Storage::STORAGE_TYPE,
                self.entity,
                self.location,
            )
            .map(|value| value.deref::<T>())
        }
    }

    #[inline]
    pub fn get_mut<T: Component>(&mut self) -> Option<Mut<'_, T>> {
        // SAFETY: world access is unique, and lifetimes enforce correct usage of returned borrow
        unsafe { self.get_unchecked_mut::<T>() }
    }

    /// Retrieves the change ticks for the given component. This can be useful for implementing change
    /// detection in custom runtimes.
    #[inline]
    pub fn get_change_ticks<T: Component>(&self) -> Option<ComponentTicks> {
        // SAFETY:
        // - entity location and entity is valid
        // - the storage type provided is correct for T
        unsafe {
            get_ticks_with_type(
                self.world,
                TypeId::of::<T>(),
                T::Storage::STORAGE_TYPE,
                self.entity,
                self.location,
            )
        }
    }

    /// Retrieves the change ticks for the given [`ComponentId`]. This can be useful for implementing change
    /// detection in custom runtimes.
    ///
    /// **You should prefer to use the typed API [`EntityMut::get_change_ticks`] where possible and only
    /// use this in cases where the actual component types are not known at
    /// compile time.**
    #[inline]
    pub fn get_change_ticks_by_id(&self, component_id: ComponentId) -> Option<ComponentTicks> {
        if !self.contains_id(component_id) {
            return None;
        }

        let info = self.world.components().get_info(component_id)?;
        // SAFETY: Entity location is valid and component_id exists.
        unsafe {
            get_ticks(
                self.world,
                component_id,
                info.storage_type(),
                self.entity,
                self.location,
            )
        }
    }

    /// Gets a mutable reference to the component of type `T` associated with
    /// this entity without ensuring there are no other borrows active and without
    /// ensuring that the returned reference will stay valid.
    ///
    /// # Safety
    ///
    /// - The returned reference must never alias a mutable borrow of this component.
    /// - The returned reference must not be used after this component is moved which
    ///   may happen from **any** `insert_component`, `remove_component` or `despawn`
    ///   operation on this world (non-exhaustive list).
    #[inline]
    pub unsafe fn get_unchecked_mut<T: Component>(&self) -> Option<Mut<'_, T>> {
        // SAFETY:
        // - entity location and entity is valid
        // - returned component is of type T
        // - the storage type provided is correct for T
        get_component_and_ticks_with_type(
            self.world,
            TypeId::of::<T>(),
            T::Storage::STORAGE_TYPE,
            self.entity,
            self.location,
        )
        .map(|(value, ticks)| Mut {
            value: value.assert_unique().deref_mut::<T>(),
            ticks: Ticks::from_tick_cells(
                ticks,
                self.world.last_change_tick(),
                self.world.read_change_tick(),
            ),
        })
    }

    /// Adds a [`Bundle`] of components to the entity.
    ///
    /// This will overwrite any previous value(s) of the same component type.
    pub fn insert<T: Bundle>(&mut self, bundle: T) -> &mut Self {
        let change_tick = self.world.change_tick();
        let bundle_info = self
            .world
            .bundles
            .init_info::<T>(&mut self.world.components, &mut self.world.storages);
        let mut bundle_inserter = bundle_info.get_bundle_inserter(
            &mut self.world.entities,
            &mut self.world.archetypes,
            &mut self.world.components,
            &mut self.world.storages,
            self.location.archetype_id,
            change_tick,
        );
        // SAFETY: location matches current entity. `T` matches `bundle_info`
        unsafe {
<<<<<<< HEAD
            self.location = bundle_inserter.insert(self.entity, self.location, bundle);
=======
            self.location =
                bundle_inserter.insert(self.entity, self.location.archetype_row, bundle);
>>>>>>> 530be10e
        }

        self
    }

    // TODO: move to BundleInfo
    /// Removes a [`Bundle`] of components from the entity and returns the bundle.
    ///
    /// Returns `None` if the entity does not contain the bundle.
    pub fn remove<T: Bundle>(&mut self) -> Option<T> {
        let archetypes = &mut self.world.archetypes;
        let storages = &mut self.world.storages;
        let components = &mut self.world.components;
        let entities = &mut self.world.entities;
        let removed_components = &mut self.world.removed_components;

        let bundle_info = self.world.bundles.init_info::<T>(components, storages);
        let old_location = self.location;
        // SAFETY: `archetype_id` exists because it is referenced in the old `EntityLocation` which is valid,
        // components exist in `bundle_info` because `Bundles::init_info` initializes a `BundleInfo` containing all components of the bundle type `T`
        let new_archetype_id = unsafe {
            remove_bundle_from_archetype(
                archetypes,
                storages,
                components,
                old_location.archetype_id,
                bundle_info,
                false,
            )?
        };

        if new_archetype_id == old_location.archetype_id {
            return None;
        }

        let mut bundle_components = bundle_info.component_ids.iter().cloned();
        let entity = self.entity;
        // SAFETY: bundle components are iterated in order, which guarantees that the component type
        // matches
        let result = unsafe {
            T::from_components(storages, &mut |storages| {
                let component_id = bundle_components.next().unwrap();
                // SAFETY: entity location is valid and table row is removed below
                take_component(
                    components,
                    storages,
                    removed_components,
                    component_id,
                    entity,
                    old_location,
                )
            })
        };

        #[allow(clippy::undocumented_unsafe_blocks)] // TODO: document why this is safe
        unsafe {
            Self::move_entity_from_remove::<false>(
                entity,
                &mut self.location,
                old_location.archetype_id,
                old_location,
                entities,
                archetypes,
                storages,
                new_archetype_id,
            );
        }

        Some(result)
    }

    /// Safety: `new_archetype_id` must have the same or a subset of the components
    /// in `old_archetype_id`. Probably more safety stuff too, audit a call to
    /// this fn as if the code here was written inline
    ///
    /// when DROP is true removed components will be dropped otherwise they will be forgotten
    ///
    // We use a const generic here so that we are less reliant on
    // inlining for rustc to optimize out the `match DROP`
    #[allow(clippy::too_many_arguments)]
    unsafe fn move_entity_from_remove<const DROP: bool>(
        entity: Entity,
        self_location: &mut EntityLocation,
        old_archetype_id: ArchetypeId,
        old_location: EntityLocation,
        entities: &mut Entities,
        archetypes: &mut Archetypes,
        storages: &mut Storages,
        new_archetype_id: ArchetypeId,
    ) {
        let old_archetype = &mut archetypes[old_archetype_id];
<<<<<<< HEAD
        let remove_result = old_archetype.swap_remove(old_location.archetype_index);
=======
        let remove_result = old_archetype.swap_remove(old_location.archetype_row);
>>>>>>> 530be10e
        if let Some(swapped_entity) = remove_result.swapped_entity {
            entities.set(swapped_entity.index(), old_location);
        }
        let old_table_row = remove_result.table_row;
        let old_table_id = old_archetype.table_id();
        let new_archetype = &mut archetypes[new_archetype_id];

        let new_location = if old_table_id == new_archetype.table_id() {
            new_archetype.allocate(entity, old_table_row)
        } else {
            let (old_table, new_table) = storages
                .tables
                .get_2_mut(old_table_id, new_archetype.table_id());

            // SAFETY: old_table_row exists
            let move_result = if DROP {
                old_table.move_to_and_drop_missing_unchecked(old_table_row, new_table)
            } else {
                old_table.move_to_and_forget_missing_unchecked(old_table_row, new_table)
            };

            // SAFETY: move_result.new_row is a valid position in new_archetype's table
            let new_location = new_archetype.allocate(entity, move_result.new_row);

            // if an entity was moved into this entity's table spot, update its table row
            if let Some(swapped_entity) = move_result.swapped_entity {
                let swapped_location = entities.get(swapped_entity).unwrap();
                archetypes[swapped_location.archetype_id]
<<<<<<< HEAD
                    .set_entity_table_row(swapped_location.archetype_index, old_table_row);
=======
                    .set_entity_table_row(swapped_location.archetype_row, old_table_row);
>>>>>>> 530be10e
            }

            new_location
        };

        *self_location = new_location;
        // SAFETY: The entity is valid and has been moved to the new location already.
        entities.set(entity.index(), new_location);
    }

    // TODO: move to BundleInfo
    /// Remove any components in the bundle that the entity has.
    pub fn remove_intersection<T: Bundle>(&mut self) {
        let archetypes = &mut self.world.archetypes;
        let storages = &mut self.world.storages;
        let components = &mut self.world.components;
        let entities = &mut self.world.entities;
        let removed_components = &mut self.world.removed_components;

        let bundle_info = self.world.bundles.init_info::<T>(components, storages);
        let old_location = self.location;

        // SAFETY: `archetype_id` exists because it is referenced in the old `EntityLocation` which is valid,
        // components exist in `bundle_info` because `Bundles::init_info` initializes a `BundleInfo` containing all components of the bundle type `T`
        let new_archetype_id = unsafe {
            remove_bundle_from_archetype(
                archetypes,
                storages,
                components,
                old_location.archetype_id,
                bundle_info,
                true,
            )
            .expect("intersections should always return a result")
        };

        if new_archetype_id == old_location.archetype_id {
            return;
        }

        let old_archetype = &mut archetypes[old_location.archetype_id];
        let entity = self.entity;
        for component_id in bundle_info.component_ids.iter().cloned() {
            if old_archetype.contains(component_id) {
                removed_components
                    .get_or_insert_with(component_id, Vec::new)
                    .push(entity);

                // Make sure to drop components stored in sparse sets.
                // Dense components are dropped later in `move_to_and_drop_missing_unchecked`.
                if let Some(StorageType::SparseSet) = old_archetype.get_storage_type(component_id) {
                    storages
                        .sparse_sets
                        .get_mut(component_id)
                        .unwrap()
                        .remove(entity);
                }
            }
        }

        #[allow(clippy::undocumented_unsafe_blocks)] // TODO: document why this is safe
        unsafe {
            Self::move_entity_from_remove::<true>(
                entity,
                &mut self.location,
                old_location.archetype_id,
                old_location,
                entities,
                archetypes,
                storages,
                new_archetype_id,
            );
        }
    }

    pub fn despawn(self) {
        debug!("Despawning entity {:?}", self.entity);
        let world = self.world;
        world.flush();
        let location = world
            .entities
            .free(self.entity)
            .expect("entity should exist at this point.");
        let table_row;
        let moved_entity;
        {
            let archetype = &mut world.archetypes[location.archetype_id];
            for component_id in archetype.components() {
                let removed_components = world
                    .removed_components
                    .get_or_insert_with(component_id, Vec::new);
                removed_components.push(self.entity);
            }
<<<<<<< HEAD
            let remove_result = archetype.swap_remove(location.archetype_index);
=======
            let remove_result = archetype.swap_remove(location.archetype_row);
>>>>>>> 530be10e
            if let Some(swapped_entity) = remove_result.swapped_entity {
                // SAFETY: swapped_entity is valid and the swapped entity's components are
                // moved to the new location immediately after.
                unsafe {
                    world.entities.set(swapped_entity.index(), location);
                }
            }
            table_row = remove_result.table_row;

            for component_id in archetype.sparse_set_components() {
                let sparse_set = world.storages.sparse_sets.get_mut(component_id).unwrap();
                sparse_set.remove(self.entity);
            }
            // SAFETY: table rows stored in archetypes always exist
            moved_entity = unsafe {
                world.storages.tables[archetype.table_id()].swap_remove_unchecked(table_row)
            };
        };

        if let Some(moved_entity) = moved_entity {
            let moved_location = world.entities.get(moved_entity).unwrap();
            world.archetypes[moved_location.archetype_id]
<<<<<<< HEAD
                .set_entity_table_row(moved_location.archetype_index, table_row);
=======
                .set_entity_table_row(moved_location.archetype_row, table_row);
>>>>>>> 530be10e
        }
    }

    #[inline]
    pub fn world(&self) -> &World {
        self.world
    }

    /// Returns this `EntityMut`'s world.
    ///
    /// See [`EntityMut::world_scope`] or [`EntityMut::into_world_mut`] for a safe alternative.
    ///
    /// # Safety
    /// Caller must not modify the world in a way that changes the current entity's location
    /// If the caller _does_ do something that could change the location, `self.update_location()`
    /// must be called before using any other methods on this [`EntityMut`].
    #[inline]
    pub unsafe fn world_mut(&mut self) -> &mut World {
        self.world
    }

    /// Return this `EntityMut`'s [`World`], consuming itself.
    #[inline]
    pub fn into_world_mut(self) -> &'w mut World {
        self.world
    }

    /// Gives mutable access to this `EntityMut`'s [`World`] in a temporary scope.
    pub fn world_scope(&mut self, f: impl FnOnce(&mut World)) {
        f(self.world);
        self.update_location();
    }

    /// Updates the internal entity location to match the current location in the internal
    /// [`World`]. This is only needed if the user called [`EntityMut::world`], which enables the
    /// location to change.
    pub fn update_location(&mut self) {
        self.location = self.world.entities().get(self.entity).unwrap();
    }
}

impl<'w> EntityMut<'w> {
    /// Gets the component of the given [`ComponentId`] from the entity.
    ///
    /// **You should prefer to use the typed API [`EntityMut::get`] where possible and only
    /// use this in cases where the actual component types are not known at
    /// compile time.**
    ///
    /// Unlike [`EntityMut::get`], this returns a raw pointer to the component,
    /// which is only valid while the [`EntityMut`] is alive.
    #[inline]
    pub fn get_by_id(&self, component_id: ComponentId) -> Option<Ptr<'_>> {
        let info = self.world.components().get_info(component_id)?;
        // SAFETY:
        // - entity_location is valid
        // - component_id is valid as checked by the line above
        // - the storage type is accurate as checked by the fetched ComponentInfo
        unsafe {
            get_component(
                self.world,
                component_id,
                info.storage_type(),
                self.entity,
                self.location,
            )
        }
    }

    /// Gets a [`MutUntyped`] of the component of the given [`ComponentId`] from the entity.
    ///
    /// **You should prefer to use the typed API [`EntityMut::get_mut`] where possible and only
    /// use this in cases where the actual component types are not known at
    /// compile time.**
    ///
    /// Unlike [`EntityMut::get_mut`], this returns a raw pointer to the component,
    /// which is only valid while the [`EntityMut`] is alive.
    #[inline]
    pub fn get_mut_by_id(&mut self, component_id: ComponentId) -> Option<MutUntyped<'_>> {
        self.world.components().get_info(component_id)?;
        // SAFETY: entity_location is valid, component_id is valid as checked by the line above
        unsafe { get_mut_by_id(self.world, self.entity, self.location, component_id) }
    }
}

#[inline]
fn fetch_table(
    world: &World,
    location: EntityLocation,
    component_id: ComponentId,
<<<<<<< HEAD
) -> Option<&Column> {
    let table = &world.storages.tables[location.table_id];
    let components = table.get_column(component_id)?;
    Some(components)
=======
) -> Option<(&Column, TableRow)> {
    let archetype = &world.archetypes[location.archetype_id];
    let table = &world.storages.tables[archetype.table_id()];
    let components = table.get_column(component_id)?;
    let table_row = archetype.entity_table_row(location.archetype_row);
    Some((components, table_row))
>>>>>>> 530be10e
}

#[inline]
fn fetch_sparse_set(world: &World, component_id: ComponentId) -> Option<&ComponentSparseSet> {
    world.storages.sparse_sets.get(component_id)
}

// TODO: move to Storages?
/// Get a raw pointer to a particular [`Component`] on a particular [`Entity`] in the provided [`World`].
///
/// # Safety
/// - `location` must be within bounds of the given archetype and table and `entity` must exist inside
///    the archetype and table
/// - `component_id` must be valid
/// - `storage_type` must accurately reflect where the components for `component_id` are stored.
#[inline]
pub(crate) unsafe fn get_component(
    world: &World,
    component_id: ComponentId,
    storage_type: StorageType,
    entity: Entity,
    location: EntityLocation,
) -> Option<Ptr<'_>> {
    match storage_type {
        StorageType::Table => {
            let components = fetch_table(world, location, component_id)?;
            // SAFETY: archetypes only store valid table_rows and the stored component type is T
            Some(components.get_data_unchecked(location.table_row as usize))
        }
        StorageType::SparseSet => fetch_sparse_set(world, component_id)?.get(entity),
    }
}

// TODO: move to Storages?
/// Get a raw pointer to the [`ComponentTicks`] of a particular [`Component`] on a particular [`Entity`] in the provided [World].
///
/// # Safety
///  - Caller must ensure that `component_id` is valid
/// - `location` must be within bounds of the given archetype and `entity` must exist inside
/// the archetype
/// - `storage_type` must accurately reflect where the components for `component_id` are stored.
#[inline]
unsafe fn get_component_and_ticks(
    world: &World,
    component_id: ComponentId,
    storage_type: StorageType,
    entity: Entity,
    location: EntityLocation,
) -> Option<(Ptr<'_>, TickCells<'_>)> {
    match storage_type {
        StorageType::Table => {
            let components = fetch_table(world, location, component_id)?;
            // SAFETY: archetypes only store valid table_rows and the stored component type is T
            Some((
                components.get_data_unchecked(location.table_row as usize),
                TickCells {
                    added: components.get_added_ticks_unchecked(location.table_row as usize),
                    changed: components.get_changed_ticks_unchecked(location.table_row as usize),
                },
            ))
        }
        StorageType::SparseSet => fetch_sparse_set(world, component_id)?.get_with_ticks(entity),
    }
}

/// # Safety
/// - `entity_location` must be within bounds of the given archetype and `entity` must exist inside
/// the archetype
/// - `component_id` must be valid
/// - `storage_type` must accurately reflect where the components for `component_id` are stored.
unsafe fn get_ticks(
    world: &World,
    component_id: ComponentId,
    storage_type: StorageType,
    entity: Entity,
    location: EntityLocation,
) -> Option<ComponentTicks> {
    match storage_type {
        StorageType::Table => {
            let components = fetch_table(world, location, component_id)?;
            // SAFETY: archetypes only store valid table_rows and the stored component type is T
            Some(components.get_ticks_unchecked(location.table_row as usize))
        }
        StorageType::SparseSet => fetch_sparse_set(world, component_id)?.get_ticks(entity),
    }
}

// TODO: move to Storages?
/// Moves component data out of storage.
///
/// This function leaves the underlying memory unchanged, but the component behind
/// returned pointer is semantically owned by the caller and will not be dropped in its original location.
/// Caller is responsible to drop component data behind returned pointer.
///
/// # Safety
/// - `location` must be within bounds of the given archetype and table and `entity` must exist inside the archetype
///   and table.
/// - `component_id` must be valid
/// - The relevant table row **must be removed** by the caller once all components are taken
#[inline]
unsafe fn take_component<'a>(
    components: &Components,
    storages: &'a mut Storages,
    removed_components: &mut SparseSet<ComponentId, Vec<Entity>>,
    component_id: ComponentId,
    entity: Entity,
    location: EntityLocation,
) -> OwningPtr<'a> {
    let component_info = components.get_info_unchecked(component_id);
    let removed_components = removed_components.get_or_insert_with(component_id, Vec::new);
    removed_components.push(entity);
    match component_info.storage_type() {
        StorageType::Table => {
            let table = &mut storages.tables[location.table_id];
            // SAFETY: archetypes will always point to valid columns
            let components = table.get_column_mut(component_id).unwrap();
<<<<<<< HEAD
=======
            let table_row = archetype.entity_table_row(location.archetype_row);
>>>>>>> 530be10e
            // SAFETY: archetypes only store valid table_rows and the stored component type is T
            components
                .get_data_unchecked_mut(location.table_row as usize)
                .promote()
        }
        StorageType::SparseSet => storages
            .sparse_sets
            .get_mut(component_id)
            .unwrap()
            .remove_and_forget(entity)
            .unwrap(),
    }
}

/// Get a raw pointer to a particular [`Component`] by [`TypeId`] on a particular [`Entity`] in the provided [`World`].
///
/// # Safety
/// - `entity_location` must be within bounds of the given archetype and `entity` must exist inside
/// the archetype
/// - `type_id` must be correspond to a type that implements [`Component`]
/// - `storage_type` must accurately reflect where the components for `component_id` are stored.
#[inline]
unsafe fn get_component_with_type(
    world: &World,
    type_id: TypeId,
    storage_type: StorageType,
    entity: Entity,
    location: EntityLocation,
) -> Option<Ptr<'_>> {
    get_component(
        world,
        world.components.get_id(type_id)?,
        storage_type,
        entity,
        location,
    )
}

/// Get a raw pointer to the [`ComponentTicks`] of a particular [`Component`] by [`TypeId`] on a particular [`Entity`] in the provided [`World`].
///
/// # Safety
/// - `entity_location` must be within bounds of the given archetype and `entity` must exist inside
/// the archetype
/// - `type_id` must be correspond to a type that implements [`Component`]
/// - `storage_type` must accurately reflect where the components for `component_id` are stored.
#[inline]
unsafe fn get_component_and_ticks_with_type(
    world: &World,
    type_id: TypeId,
    storage_type: StorageType,
    entity: Entity,
    location: EntityLocation,
) -> Option<(Ptr<'_>, TickCells<'_>)> {
    get_component_and_ticks(
        world,
        world.components.get_id(type_id)?,
        storage_type,
        entity,
        location,
    )
}

/// # Safety
/// - `entity_location` must be within bounds of the given archetype and `entity` must exist inside
/// the archetype
/// - `type_id` must be correspond to a type that implements [`Component`]
/// - `storage_type` must accurately reflect where the components for `component_id` are stored.
#[inline]
unsafe fn get_ticks_with_type(
    world: &World,
    type_id: TypeId,
    storage_type: StorageType,
    entity: Entity,
    location: EntityLocation,
) -> Option<ComponentTicks> {
    get_ticks(
        world,
        world.components.get_id(type_id)?,
        storage_type,
        entity,
        location,
    )
}

fn contains_component_with_type(world: &World, type_id: TypeId, location: EntityLocation) -> bool {
    if let Some(component_id) = world.components.get_id(type_id) {
        contains_component_with_id(world, component_id, location)
    } else {
        false
    }
}

fn contains_component_with_id(
    world: &World,
    component_id: ComponentId,
    location: EntityLocation,
) -> bool {
    world.archetypes[location.archetype_id].contains(component_id)
}

/// Removes a bundle from the given archetype and returns the resulting archetype (or None if the
/// removal was invalid). in the event that adding the given bundle does not result in an Archetype
/// change. Results are cached in the Archetype Graph to avoid redundant work.
/// if `intersection` is false, attempting to remove a bundle with components _not_ contained in the
/// current archetype will fail, returning None. if `intersection` is true, components in the bundle
/// but not in the current archetype will be ignored
///
/// # Safety
/// `archetype_id` must exist and components in `bundle_info` must exist
unsafe fn remove_bundle_from_archetype(
    archetypes: &mut Archetypes,
    storages: &mut Storages,
    components: &mut Components,
    archetype_id: ArchetypeId,
    bundle_info: &BundleInfo,
    intersection: bool,
) -> Option<ArchetypeId> {
    // check the archetype graph to see if the Bundle has been removed from this archetype in the
    // past
    let remove_bundle_result = {
        let current_archetype = &mut archetypes[archetype_id];
        if intersection {
            current_archetype
                .edges()
                .get_remove_bundle_intersection(bundle_info.id)
        } else {
            current_archetype.edges().get_remove_bundle(bundle_info.id)
        }
    };
    let result = if let Some(result) = remove_bundle_result {
        // this Bundle removal result is cached. just return that!
        result
    } else {
        let mut next_table_components;
        let mut next_sparse_set_components;
        let next_table_id;
        {
            let current_archetype = &mut archetypes[archetype_id];
            let mut removed_table_components = Vec::new();
            let mut removed_sparse_set_components = Vec::new();
            for component_id in bundle_info.component_ids.iter().cloned() {
                if current_archetype.contains(component_id) {
                    // SAFETY: bundle components were already initialized by bundles.get_info
                    let component_info = components.get_info_unchecked(component_id);
                    match component_info.storage_type() {
                        StorageType::Table => removed_table_components.push(component_id),
                        StorageType::SparseSet => removed_sparse_set_components.push(component_id),
                    }
                } else if !intersection {
                    // a component in the bundle was not present in the entity's archetype, so this
                    // removal is invalid cache the result in the archetype
                    // graph
                    current_archetype
                        .edges_mut()
                        .insert_remove_bundle(bundle_info.id, None);
                    return None;
                }
            }

            // sort removed components so we can do an efficient "sorted remove". archetype
            // components are already sorted
            removed_table_components.sort();
            removed_sparse_set_components.sort();
            next_table_components = current_archetype.table_components().collect();
            next_sparse_set_components = current_archetype.sparse_set_components().collect();
            sorted_remove(&mut next_table_components, &removed_table_components);
            sorted_remove(
                &mut next_sparse_set_components,
                &removed_sparse_set_components,
            );

            next_table_id = if removed_table_components.is_empty() {
                current_archetype.table_id()
            } else {
                // SAFETY: all components in next_table_components exist
                storages
                    .tables
                    .get_id_or_insert(&next_table_components, components)
            };
        }

        let new_archetype_id = archetypes.get_id_or_insert(
            next_table_id,
            next_table_components,
            next_sparse_set_components,
        );
        Some(new_archetype_id)
    };
    let current_archetype = &mut archetypes[archetype_id];
    // cache the result in an edge
    if intersection {
        current_archetype
            .edges_mut()
            .insert_remove_bundle_intersection(bundle_info.id, result);
    } else {
        current_archetype
            .edges_mut()
            .insert_remove_bundle(bundle_info.id, result);
    }
    result
}

fn sorted_remove<T: Eq + Ord + Copy>(source: &mut Vec<T>, remove: &[T]) {
    let mut remove_index = 0;
    source.retain(|value| {
        while remove_index < remove.len() && *value > remove[remove_index] {
            remove_index += 1;
        }

        if remove_index < remove.len() {
            *value != remove[remove_index]
        } else {
            true
        }
    });
}

// SAFETY: EntityLocation must be valid
#[inline]
pub(crate) unsafe fn get_mut<T: Component>(
    world: &mut World,
    entity: Entity,
    location: EntityLocation,
) -> Option<Mut<'_, T>> {
    // SAFETY: world access is unique, entity location is valid, and returned component is of type
    // T
    let change_tick = world.change_tick();
    let last_change_tick = world.last_change_tick();
    get_component_and_ticks_with_type(
        world,
        TypeId::of::<T>(),
        T::Storage::STORAGE_TYPE,
        entity,
        location,
    )
    .map(|(value, ticks)| Mut {
        value: value.assert_unique().deref_mut::<T>(),
        ticks: Ticks::from_tick_cells(ticks, last_change_tick, change_tick),
    })
}

// SAFETY: EntityLocation must be valid, component_id must be valid
#[inline]
pub(crate) unsafe fn get_mut_by_id(
    world: &mut World,
    entity: Entity,
    location: EntityLocation,
    component_id: ComponentId,
) -> Option<MutUntyped> {
    let change_tick = world.change_tick();
    let info = world.components.get_info_unchecked(component_id);
    // SAFETY: world access is unique, entity location and component_id required to be valid
    get_component_and_ticks(world, component_id, info.storage_type(), entity, location).map(
        |(value, ticks)| MutUntyped {
            value: value.assert_unique(),
            ticks: Ticks::from_tick_cells(ticks, world.last_change_tick(), change_tick),
        },
    )
}

#[cfg(test)]
mod tests {
    use crate as bevy_ecs;
    use crate::component::ComponentId;
    use crate::prelude::*; // for the `#[derive(Component)]`

    #[test]
    fn sorted_remove() {
        let mut a = vec![1, 2, 3, 4, 5, 6, 7];
        let b = vec![1, 2, 3, 5, 7];
        super::sorted_remove(&mut a, &b);

        assert_eq!(a, vec![4, 6]);

        let mut a = vec![1];
        let b = vec![1];
        super::sorted_remove(&mut a, &b);

        assert_eq!(a, vec![]);

        let mut a = vec![1];
        let b = vec![2];
        super::sorted_remove(&mut a, &b);

        assert_eq!(a, vec![1]);
    }

    #[derive(Component)]
    struct TestComponent(u32);

    #[test]
    fn entity_ref_get_by_id() {
        let mut world = World::new();
        let entity = world.spawn(TestComponent(42)).id();
        let component_id = world
            .components()
            .get_id(std::any::TypeId::of::<TestComponent>())
            .unwrap();

        let entity = world.entity(entity);
        let test_component = entity.get_by_id(component_id).unwrap();
        // SAFETY: points to a valid `TestComponent`
        let test_component = unsafe { test_component.deref::<TestComponent>() };

        assert_eq!(test_component.0, 42);
    }

    #[test]
    fn entity_mut_get_by_id() {
        let mut world = World::new();
        let entity = world.spawn(TestComponent(42)).id();
        let component_id = world
            .components()
            .get_id(std::any::TypeId::of::<TestComponent>())
            .unwrap();

        let mut entity_mut = world.entity_mut(entity);
        let mut test_component = entity_mut.get_mut_by_id(component_id).unwrap();
        {
            test_component.set_changed();
            let test_component =
                // SAFETY: `test_component` has unique access of the `EntityMut` and is not used afterwards
                unsafe { test_component.into_inner().deref_mut::<TestComponent>() };
            test_component.0 = 43;
        }

        let entity = world.entity(entity);
        let test_component = entity.get_by_id(component_id).unwrap();
        // SAFETY: `TestComponent` is the correct component type
        let test_component = unsafe { test_component.deref::<TestComponent>() };

        assert_eq!(test_component.0, 43);
    }

    #[test]
    fn entity_ref_get_by_id_invalid_component_id() {
        let invalid_component_id = ComponentId::new(usize::MAX);

        let mut world = World::new();
        let entity = world.spawn_empty().id();
        let entity = world.entity(entity);
        assert!(entity.get_by_id(invalid_component_id).is_none());
    }

    #[test]
    fn entity_mut_get_by_id_invalid_component_id() {
        let invalid_component_id = ComponentId::new(usize::MAX);

        let mut world = World::new();
        let mut entity = world.spawn_empty();
        assert!(entity.get_by_id(invalid_component_id).is_none());
        assert!(entity.get_mut_by_id(invalid_component_id).is_none());
    }
}<|MERGE_RESOLUTION|>--- conflicted
+++ resolved
@@ -7,7 +7,7 @@
         TickCells,
     },
     entity::{Entities, Entity, EntityLocation},
-    storage::{Column, ComponentSparseSet, SparseSet, Storages, TableRow},
+    storage::{Column, ComponentSparseSet, SparseSet, Storages},
     world::{Mut, World},
 };
 use bevy_ptr::{OwningPtr, Ptr};
@@ -372,12 +372,7 @@
         );
         // SAFETY: location matches current entity. `T` matches `bundle_info`
         unsafe {
-<<<<<<< HEAD
             self.location = bundle_inserter.insert(self.entity, self.location, bundle);
-=======
-            self.location =
-                bundle_inserter.insert(self.entity, self.location.archetype_row, bundle);
->>>>>>> 530be10e
         }
 
         self
@@ -469,11 +464,7 @@
         new_archetype_id: ArchetypeId,
     ) {
         let old_archetype = &mut archetypes[old_archetype_id];
-<<<<<<< HEAD
-        let remove_result = old_archetype.swap_remove(old_location.archetype_index);
-=======
         let remove_result = old_archetype.swap_remove(old_location.archetype_row);
->>>>>>> 530be10e
         if let Some(swapped_entity) = remove_result.swapped_entity {
             entities.set(swapped_entity.index(), old_location);
         }
@@ -502,11 +493,7 @@
             if let Some(swapped_entity) = move_result.swapped_entity {
                 let swapped_location = entities.get(swapped_entity).unwrap();
                 archetypes[swapped_location.archetype_id]
-<<<<<<< HEAD
-                    .set_entity_table_row(swapped_location.archetype_index, old_table_row);
-=======
                     .set_entity_table_row(swapped_location.archetype_row, old_table_row);
->>>>>>> 530be10e
             }
 
             new_location
@@ -600,11 +587,7 @@
                     .get_or_insert_with(component_id, Vec::new);
                 removed_components.push(self.entity);
             }
-<<<<<<< HEAD
-            let remove_result = archetype.swap_remove(location.archetype_index);
-=======
             let remove_result = archetype.swap_remove(location.archetype_row);
->>>>>>> 530be10e
             if let Some(swapped_entity) = remove_result.swapped_entity {
                 // SAFETY: swapped_entity is valid and the swapped entity's components are
                 // moved to the new location immediately after.
@@ -627,11 +610,7 @@
         if let Some(moved_entity) = moved_entity {
             let moved_location = world.entities.get(moved_entity).unwrap();
             world.archetypes[moved_location.archetype_id]
-<<<<<<< HEAD
-                .set_entity_table_row(moved_location.archetype_index, table_row);
-=======
                 .set_entity_table_row(moved_location.archetype_row, table_row);
->>>>>>> 530be10e
         }
     }
 
@@ -721,19 +700,10 @@
     world: &World,
     location: EntityLocation,
     component_id: ComponentId,
-<<<<<<< HEAD
 ) -> Option<&Column> {
     let table = &world.storages.tables[location.table_id];
     let components = table.get_column(component_id)?;
     Some(components)
-=======
-) -> Option<(&Column, TableRow)> {
-    let archetype = &world.archetypes[location.archetype_id];
-    let table = &world.storages.tables[archetype.table_id()];
-    let components = table.get_column(component_id)?;
-    let table_row = archetype.entity_table_row(location.archetype_row);
-    Some((components, table_row))
->>>>>>> 530be10e
 }
 
 #[inline]
@@ -761,7 +731,7 @@
         StorageType::Table => {
             let components = fetch_table(world, location, component_id)?;
             // SAFETY: archetypes only store valid table_rows and the stored component type is T
-            Some(components.get_data_unchecked(location.table_row as usize))
+            Some(components.get_data_unchecked(location.table_row))
         }
         StorageType::SparseSet => fetch_sparse_set(world, component_id)?.get(entity),
     }
@@ -788,10 +758,10 @@
             let components = fetch_table(world, location, component_id)?;
             // SAFETY: archetypes only store valid table_rows and the stored component type is T
             Some((
-                components.get_data_unchecked(location.table_row as usize),
+                components.get_data_unchecked(location.table_row),
                 TickCells {
-                    added: components.get_added_ticks_unchecked(location.table_row as usize),
-                    changed: components.get_changed_ticks_unchecked(location.table_row as usize),
+                    added: components.get_added_ticks_unchecked(location.table_row),
+                    changed: components.get_changed_ticks_unchecked(location.table_row),
                 },
             ))
         }
@@ -815,7 +785,7 @@
         StorageType::Table => {
             let components = fetch_table(world, location, component_id)?;
             // SAFETY: archetypes only store valid table_rows and the stored component type is T
-            Some(components.get_ticks_unchecked(location.table_row as usize))
+            Some(components.get_ticks_unchecked(location.table_row))
         }
         StorageType::SparseSet => fetch_sparse_set(world, component_id)?.get_ticks(entity),
     }
@@ -850,13 +820,9 @@
             let table = &mut storages.tables[location.table_id];
             // SAFETY: archetypes will always point to valid columns
             let components = table.get_column_mut(component_id).unwrap();
-<<<<<<< HEAD
-=======
-            let table_row = archetype.entity_table_row(location.archetype_row);
->>>>>>> 530be10e
             // SAFETY: archetypes only store valid table_rows and the stored component type is T
             components
-                .get_data_unchecked_mut(location.table_row as usize)
+                .get_data_unchecked_mut(location.table_row)
                 .promote()
         }
         StorageType::SparseSet => storages
