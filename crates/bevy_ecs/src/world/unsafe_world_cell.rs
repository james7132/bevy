//! Contains types that allow disjoint mutable access to a [`World`].

use super::{Mut, Ref, World, WorldId};
use crate::{
    archetype::{Archetype, Archetypes},
    bundle::Bundles,
    change_detection::{MaybeLocation, MutUntyped, Ticks, TicksMut},
    component::{ComponentId, ComponentTicks, Components, Mutable, StorageType, Tick, TickCells},
    entity::{ContainsEntity, Entities, Entity, EntityDoesNotExistError, EntityLocation},
    error::{DefaultErrorHandler, ErrorHandler},
    lifecycle::RemovedComponentEvents,
    observer::Observers,
    prelude::Component,
<<<<<<< HEAD
    query::DebugCheckedUnwrap,
    removal_detection::RemovedComponentEvents,
    storage::{Column, ComponentSparseSet, Storages},
    system::{Res, Resource},
=======
    query::{DebugCheckedUnwrap, ReleaseStateQueryData},
    resource::Resource,
    storage::{ComponentSparseSet, Storages, Table},
    world::RawCommandQueue,
>>>>>>> a76e0a20
};
use bevy_platform::sync::atomic::Ordering;
use bevy_ptr::{Ptr, UnsafeCellDeref};
use core::{any::TypeId, cell::UnsafeCell, fmt::Debug, marker::PhantomData, panic::Location, ptr};
use thiserror::Error;

/// Variant of the [`World`] where resource and component accesses take `&self`, and the responsibility to avoid
/// aliasing violations are given to the caller instead of being checked at compile-time by rust's unique XOR shared rule.
///
/// ### Rationale
/// In rust, having a `&mut World` means that there are absolutely no other references to the safe world alive at the same time,
/// without exceptions. Not even unsafe code can change this.
///
/// But there are situations where careful shared mutable access through a type is possible and safe. For this, rust provides the [`UnsafeCell`]
/// escape hatch, which allows you to get a `*mut T` from a `&UnsafeCell<T>` and around which safe abstractions can be built.
///
/// Access to resources and components can be done uniquely using [`World::resource_mut`] and [`World::entity_mut`], and shared using [`World::resource`] and [`World::entity`].
/// These methods use lifetimes to check at compile time that no aliasing rules are being broken.
///
/// This alone is not enough to implement bevy systems where multiple systems can access *disjoint* parts of the world concurrently. For this, bevy stores all values of
/// resources and components (and [`ComponentTicks`]) in [`UnsafeCell`]s, and carefully validates disjoint access patterns using
/// APIs like [`System::initialize`](crate::system::System::initialize).
///
/// A system then can be executed using [`System::run_unsafe`](crate::system::System::run_unsafe) with a `&World` and use methods with interior mutability to access resource values.
///
/// ### Example Usage
///
/// [`UnsafeWorldCell`] can be used as a building block for writing APIs that safely allow disjoint access into the world.
/// In the following example, the world is split into a resource access half and a component access half, where each one can
/// safely hand out mutable references.
///
/// ```
/// use bevy_ecs::world::World;
/// use bevy_ecs::change_detection::Mut;
/// use bevy_ecs::resource::Resource;
/// use bevy_ecs::world::unsafe_world_cell::UnsafeWorldCell;
///
/// // INVARIANT: existence of this struct means that users of it are the only ones being able to access resources in the world
/// struct OnlyResourceAccessWorld<'w>(UnsafeWorldCell<'w>);
/// // INVARIANT: existence of this struct means that users of it are the only ones being able to access components in the world
/// struct OnlyComponentAccessWorld<'w>(UnsafeWorldCell<'w>);
///
/// impl<'w> OnlyResourceAccessWorld<'w> {
///     fn get_resource_mut<T: Resource>(&mut self) -> Option<Mut<'_, T>> {
///         // SAFETY: resource access is allowed through this UnsafeWorldCell
///         unsafe { self.0.get_resource_mut::<T>() }
///     }
/// }
/// // impl<'w> OnlyComponentAccessWorld<'w> {
/// //     ...
/// // }
///
/// // the two `UnsafeWorldCell`s borrow from the `&mut World`, so it cannot be accessed while they are live
/// fn split_world_access(world: &mut World) -> (OnlyResourceAccessWorld<'_>, OnlyComponentAccessWorld<'_>) {
///     let unsafe_world_cell = world.as_unsafe_world_cell();
///     let resource_access = OnlyResourceAccessWorld(unsafe_world_cell);
///     let component_access = OnlyComponentAccessWorld(unsafe_world_cell);
///     (resource_access, component_access)
/// }
/// ```
#[derive(Copy, Clone)]
pub struct UnsafeWorldCell<'w> {
    ptr: *mut World,
    #[cfg(debug_assertions)]
    allows_mutable_access: bool,
    _marker: PhantomData<(&'w World, &'w UnsafeCell<World>)>,
}

// SAFETY: `&World` and `&mut World` are both `Send`
unsafe impl Send for UnsafeWorldCell<'_> {}
// SAFETY: `&World` and `&mut World` are both `Sync`
unsafe impl Sync for UnsafeWorldCell<'_> {}

impl<'w> From<&'w mut World> for UnsafeWorldCell<'w> {
    fn from(value: &'w mut World) -> Self {
        value.as_unsafe_world_cell()
    }
}

impl<'w> From<&'w World> for UnsafeWorldCell<'w> {
    fn from(value: &'w World) -> Self {
        value.as_unsafe_world_cell_readonly()
    }
}

impl<'w> UnsafeWorldCell<'w> {
    /// Creates a [`UnsafeWorldCell`] that can be used to access everything immutably
    #[inline]
    pub(crate) fn new_readonly(world: &'w World) -> Self {
        Self {
            ptr: ptr::from_ref(world).cast_mut(),
            #[cfg(debug_assertions)]
            allows_mutable_access: false,
            _marker: PhantomData,
        }
    }

    /// Creates [`UnsafeWorldCell`] that can be used to access everything mutably
    #[inline]
    pub(crate) fn new_mutable(world: &'w mut World) -> Self {
        Self {
            ptr: ptr::from_mut(world),
            #[cfg(debug_assertions)]
            allows_mutable_access: true,
            _marker: PhantomData,
        }
    }

    #[cfg_attr(debug_assertions, inline(never), track_caller)]
    #[cfg_attr(not(debug_assertions), inline(always))]
    pub(crate) fn assert_allows_mutable_access(self) {
        // This annotation is needed because the
        // allows_mutable_access field doesn't exist otherwise.
        // Kinda weird, since debug_assert would never be called,
        // but CI complained in https://github.com/bevyengine/bevy/pull/17393
        #[cfg(debug_assertions)]
        debug_assert!(
            self.allows_mutable_access,
            "mutating world data via `World::as_unsafe_world_cell_readonly` is forbidden"
        );
    }

    /// Gets a mutable reference to the [`World`] this [`UnsafeWorldCell`] belongs to.
    /// This is an incredibly error-prone operation and is only valid in a small number of circumstances.
    ///
    /// Calling this method implies mutable access to the *whole* world (see first point on safety section
    /// below), which includes all entities, components, and resources. Notably, calling this on
    /// [`WorldQuery::init_fetch`](crate::query::WorldQuery::init_fetch) and
    /// [`SystemParam::get_param`](crate::system::SystemParam::get_param) are most likely *unsound* unless
    /// you can prove that the underlying [`World`] is exclusive, which in normal circumstances is not.
    ///
    /// # Safety
    /// - `self` must have been obtained from a call to [`World::as_unsafe_world_cell`]
    ///   (*not* `as_unsafe_world_cell_readonly` or any other method of construction that
    ///   does not provide mutable access to the entire world).
    ///   - This means that if you have an `UnsafeWorldCell` that you didn't create yourself,
    ///     it is likely *unsound* to call this method.
    /// - The returned `&mut World` *must* be unique: it must never be allowed to exist
    ///   at the same time as any other borrows of the world or any accesses to its data.
    ///   This includes safe ways of accessing world data, such as [`UnsafeWorldCell::archetypes`].
    ///   - Note that the `&mut World` *may* exist at the same time as instances of `UnsafeWorldCell`,
    ///     so long as none of those instances are used to access world data in any way
    ///     while the mutable borrow is active.
    ///
    /// [//]: # (This test fails miri.)
    /// ```no_run
    /// # use bevy_ecs::prelude::*;
    /// # #[derive(Component)] struct Player;
    /// # fn store_but_dont_use<T>(_: T) {}
    /// # let mut world = World::new();
    /// // Make an UnsafeWorldCell.
    /// let world_cell = world.as_unsafe_world_cell();
    ///
    /// // SAFETY: `world_cell` was originally created from `&mut World`.
    /// // We must be sure not to access any world data while `world_mut` is active.
    /// let world_mut = unsafe { world_cell.world_mut() };
    ///
    /// // We can still use `world_cell` so long as we don't access the world with it.
    /// store_but_dont_use(world_cell);
    ///
    /// // !!This is unsound!! Even though this method is safe, we cannot call it until
    /// // `world_mut` is no longer active.
    /// let tick = world_cell.change_tick();
    ///
    /// // Use mutable access to spawn an entity.
    /// world_mut.spawn(Player);
    ///
    /// // Since we never use `world_mut` after this, the borrow is released
    /// // and we are once again allowed to access the world using `world_cell`.
    /// let archetypes = world_cell.archetypes();
    /// ```
    #[inline]
    pub unsafe fn world_mut(self) -> &'w mut World {
        self.assert_allows_mutable_access();
        // SAFETY:
        // - caller ensures the created `&mut World` is the only borrow of world
        unsafe { &mut *self.ptr }
    }

    /// Gets a reference to the [`&World`](World) this [`UnsafeWorldCell`] belongs to.
    /// This can be used for arbitrary shared/readonly access.
    ///
    /// # Safety
    /// - must have permission to access the whole world immutably
    /// - there must be no live exclusive borrows of world data
    /// - there must be no live exclusive borrow of world
    #[inline]
    pub unsafe fn world(self) -> &'w World {
        // SAFETY:
        // - caller ensures there is no `&mut World` this makes it okay to make a `&World`
        // - caller ensures there are no mutable borrows of world data, this means the caller cannot
        //   misuse the returned `&World`
        unsafe { self.unsafe_world() }
    }

    /// Gets a reference to the [`World`] this [`UnsafeWorldCell`] belong to.
    /// This can be used for arbitrary read only access of world metadata
    ///
    /// You should attempt to use various safe methods on [`UnsafeWorldCell`] for
    /// metadata access before using this method.
    ///
    /// # Safety
    /// - must only be used to access world metadata
    #[inline]
    pub unsafe fn world_metadata(self) -> &'w World {
        // SAFETY: caller ensures that returned reference is not used to violate aliasing rules
        unsafe { self.unsafe_world() }
    }

    /// Variant on [`UnsafeWorldCell::world`] solely used for implementing this type's methods.
    /// It allows having an `&World` even with live mutable borrows of components and resources
    /// so the returned `&World` should not be handed out to safe code and care should be taken
    /// when working with it.
    ///
    /// Deliberately private as the correct way to access data in a [`World`] that may have existing
    /// mutable borrows of data inside it, is to use [`UnsafeWorldCell`].
    ///
    /// # Safety
    /// - must not be used in a way that would conflict with any
    ///   live exclusive borrows of world data
    #[inline]
    unsafe fn unsafe_world(self) -> &'w World {
        // SAFETY:
        // - caller ensures that the returned `&World` is not used in a way that would conflict
        //   with any existing mutable borrows of world data
        unsafe { &*self.ptr }
    }

    /// Retrieves this world's unique [ID](WorldId).
    #[inline]
    pub fn id(self) -> WorldId {
        // SAFETY:
        // - we only access world metadata
        unsafe { self.world_metadata() }.id()
    }

    /// Retrieves this world's [`Entities`] collection.
    #[inline]
    pub fn entities(self) -> &'w Entities {
        // SAFETY:
        // - we only access world metadata
        &unsafe { self.world_metadata() }.entities
    }

    /// Retrieves this world's [`Archetypes`] collection.
    #[inline]
    pub fn archetypes(self) -> &'w Archetypes {
        // SAFETY:
        // - we only access world metadata
        &unsafe { self.world_metadata() }.archetypes
    }

    /// Retrieves this world's [`Components`] collection.
    #[inline]
    pub fn components(self) -> &'w Components {
        // SAFETY:
        // - we only access world metadata
        &unsafe { self.world_metadata() }.components
    }

    /// Retrieves this world's collection of [removed components](RemovedComponentEvents).
    pub fn removed_components(self) -> &'w RemovedComponentEvents {
        // SAFETY:
        // - we only access world metadata
        &unsafe { self.world_metadata() }.removed_components
    }

    /// Retrieves this world's [`Observers`] collection.
    pub(crate) fn observers(self) -> &'w Observers {
        // SAFETY:
        // - we only access world metadata
        &unsafe { self.world_metadata() }.observers
    }

    /// Retrieves this world's [`Bundles`] collection.
    #[inline]
    pub fn bundles(self) -> &'w Bundles {
        // SAFETY:
        // - we only access world metadata
        &unsafe { self.world_metadata() }.bundles
    }

    /// Gets the current change tick of this world.
    #[inline]
    pub fn change_tick(self) -> Tick {
        // SAFETY:
        // - we only access world metadata
        unsafe { self.world_metadata() }.read_change_tick()
    }

    /// Returns the id of the last ECS event that was fired.
    /// Used internally to ensure observers don't trigger multiple times for the same event.
    #[inline]
    pub fn last_trigger_id(&self) -> u32 {
        // SAFETY:
        // - we only access world metadata
        unsafe { self.world_metadata() }.last_trigger_id()
    }

    /// Returns the [`Tick`] indicating the last time that [`World::clear_trackers`] was called.
    ///
    /// If this `UnsafeWorldCell` was created from inside of an exclusive system (a [`System`] that
    /// takes `&mut World` as its first parameter), this will instead return the `Tick` indicating
    /// the last time the system was run.
    ///
    /// See [`World::last_change_tick()`].
    ///
    /// [`System`]: crate::system::System
    #[inline]
    pub fn last_change_tick(self) -> Tick {
        // SAFETY:
        // - we only access world metadata
        unsafe { self.world_metadata() }.last_change_tick()
    }

    /// Increments the world's current change tick and returns the old value.
    #[inline]
    pub fn increment_change_tick(self) -> Tick {
        // SAFETY:
        // - we only access world metadata
        let change_tick = unsafe { &self.world_metadata().change_tick };
        // NOTE: We can used a relaxed memory ordering here, since nothing
        // other than the atomic value itself is relying on atomic synchronization
        Tick::new(change_tick.fetch_add(1, Ordering::Relaxed))
    }

    /// Provides unchecked access to the internal data stores of the [`World`].
    ///
    /// # Safety
    ///
    /// The caller must ensure that this is only used to access world data
    /// that this [`UnsafeWorldCell`] is allowed to.
    /// As always, any mutable access to a component must not exist at the same
    /// time as any other accesses to that same component.
    #[inline]
    pub unsafe fn storages(self) -> &'w Storages {
        // SAFETY: The caller promises to only access world data allowed by this instance.
        &unsafe { self.unsafe_world() }.storages
    }

    /// Retrieves an [`UnsafeEntityCell`] that exposes read and write operations for the given `entity`.
    /// Similar to the [`UnsafeWorldCell`], you are in charge of making sure that no aliasing rules are violated.
    #[inline]
<<<<<<< HEAD
    pub fn get_entity(self, entity: Entity) -> Option<UnsafeEntityCell<'w>> {
        let location = self.entities().get(entity)?;
        // SAFETY: `location` is valid as it was freshly fetched from Entities.
        Some(unsafe { UnsafeEntityCell::new(self, entity, location) })
=======
    pub fn get_entity(
        self,
        entity: Entity,
    ) -> Result<UnsafeEntityCell<'w>, EntityDoesNotExistError> {
        let location = self
            .entities()
            .get(entity)
            .ok_or(EntityDoesNotExistError::new(entity, self.entities()))?;
        Ok(UnsafeEntityCell::new(
            self,
            entity,
            location,
            self.last_change_tick(),
            self.change_tick(),
        ))
    }

    /// Retrieves an [`UnsafeEntityCell`] that exposes read and write operations for the given `entity`.
    /// Similar to the [`UnsafeWorldCell`], you are in charge of making sure that no aliasing rules are violated.
    #[inline]
    pub fn get_entity_with_ticks(
        self,
        entity: Entity,
        last_run: Tick,
        this_run: Tick,
    ) -> Result<UnsafeEntityCell<'w>, EntityDoesNotExistError> {
        let location = self
            .entities()
            .get(entity)
            .ok_or(EntityDoesNotExistError::new(entity, self.entities()))?;
        Ok(UnsafeEntityCell::new(
            self, entity, location, last_run, this_run,
        ))
>>>>>>> a76e0a20
    }

    /// Gets a reference to the resource of the given type if it exists
    ///
    /// # Safety
    /// It is the caller's responsibility to ensure that
    /// - the [`UnsafeWorldCell`] has permission to access the resource
    /// - no mutable reference to the resource exists at the same time
    #[inline]
    pub unsafe fn get_resource<R: Resource>(self) -> Option<&'w R> {
        let component_id = self.components().get_valid_resource_id(TypeId::of::<R>())?;
        // SAFETY: caller ensures `self` has permission to access the resource
        //  caller also ensure that no mutable reference to the resource exists
        unsafe {
            self.get_resource_by_id(component_id)
                // SAFETY: `component_id` was obtained from the type ID of `R`.
                .map(|ptr| ptr.deref::<R>())
        }
    }

    /// Gets a reference including change detection to the resource of the given type if it exists.
    ///
    /// # Safety
    /// It is the caller's responsibility to ensure that
    /// - the [`UnsafeWorldCell`] has permission to access the resource
    /// - no mutable reference to the resource exists at the same time
    #[inline]
    pub unsafe fn get_resource_ref<R: Resource>(self) -> Option<Ref<'w, R>> {
        let component_id = self.components().get_valid_resource_id(TypeId::of::<R>())?;

        // SAFETY: caller ensures `self` has permission to access the resource
        // caller also ensures that no mutable reference to the resource exists
        let (ptr, ticks, caller) = unsafe { self.get_resource_with_ticks(component_id)? };

        // SAFETY: `component_id` was obtained from the type ID of `R`
        let value = unsafe { ptr.deref::<R>() };

        // SAFETY: caller ensures that no mutable reference to the resource exists
        let ticks =
            unsafe { Ticks::from_tick_cells(ticks, self.last_change_tick(), self.change_tick()) };

        // SAFETY: caller ensures that no mutable reference to the resource exists
        let caller = caller.map(|caller| unsafe { caller.deref() });

        Some(Ref {
            value,
            ticks,
            changed_by: caller,
        })
    }

    /// Gets a pointer to the resource with the id [`ComponentId`] if it exists.
    /// The returned pointer must not be used to modify the resource, and must not be
    /// dereferenced after the borrow of the [`World`] ends.
    ///
    /// **You should prefer to use the typed API [`UnsafeWorldCell::get_resource`] where possible and only
    /// use this in cases where the actual types are not known at compile time.**
    ///
    /// # Safety
    /// It is the caller's responsibility to ensure that
    /// - the [`UnsafeWorldCell`] has permission to access the resource
    /// - no mutable reference to the resource exists at the same time
    #[inline]
    pub unsafe fn get_resource_by_id(self, component_id: ComponentId) -> Option<Ptr<'w>> {
        // SAFETY: caller ensures that `self` has permission to access `R`
        //  caller ensures that no mutable reference exists to `R`
        unsafe { self.storages() }
            .resources
            .get(component_id)?
            .get_data()
    }

    /// Gets a reference to the non-send resource of the given type if it exists
    ///
    /// # Safety
    /// It is the caller's responsibility to ensure that
    /// - the [`UnsafeWorldCell`] has permission to access the resource
    /// - no mutable reference to the resource exists at the same time
    #[inline]
    pub unsafe fn get_non_send_resource<R: 'static>(self) -> Option<&'w R> {
        let component_id = self.components().get_valid_resource_id(TypeId::of::<R>())?;
        // SAFETY: caller ensures that `self` has permission to access `R`
        //  caller ensures that no mutable reference exists to `R`
        unsafe {
            self.get_non_send_resource_by_id(component_id)
                // SAFETY: `component_id` was obtained from `TypeId::of::<R>()`
                .map(|ptr| ptr.deref::<R>())
        }
    }

    /// Gets a `!Send` resource to the resource with the id [`ComponentId`] if it exists.
    /// The returned pointer must not be used to modify the resource, and must not be
    /// dereferenced after the immutable borrow of the [`World`] ends.
    ///
    /// **You should prefer to use the typed API [`UnsafeWorldCell::get_non_send_resource`] where possible and only
    /// use this in cases where the actual types are not known at compile time.**
    ///
    /// # Panics
    /// This function will panic if it isn't called from the same thread that the resource was inserted from.
    ///
    /// # Safety
    /// It is the caller's responsibility to ensure that
    /// - the [`UnsafeWorldCell`] has permission to access the resource
    /// - no mutable reference to the resource exists at the same time
    #[inline]
    pub unsafe fn get_non_send_resource_by_id(self, component_id: ComponentId) -> Option<Ptr<'w>> {
        // SAFETY: we only access data on world that the caller has ensured is unaliased and we have
        //  permission to access.
        unsafe { self.storages() }
            .non_send_resources
            .get(component_id)?
            .get_data()
    }

    /// Gets a mutable reference to the resource of the given type if it exists
    ///
    /// # Safety
    /// It is the caller's responsibility to ensure that
    /// - the [`UnsafeWorldCell`] has permission to access the resource mutably
    /// - no other references to the resource exist at the same time
    #[inline]
    pub unsafe fn get_resource_mut<R: Resource>(self) -> Option<Mut<'w, R>> {
        self.assert_allows_mutable_access();
        let component_id = self.components().get_valid_resource_id(TypeId::of::<R>())?;
        // SAFETY:
        // - caller ensures `self` has permission to access the resource mutably
        // - caller ensures no other references to the resource exist
        unsafe {
            self.get_resource_mut_by_id(component_id)
                // `component_id` was gotten from `TypeId::of::<R>()`
                .map(|ptr| ptr.with_type::<R>())
        }
    }

    /// Gets a pointer to the resource with the id [`ComponentId`] if it exists.
    /// The returned pointer may be used to modify the resource, as long as the mutable borrow
    /// of the [`UnsafeWorldCell`] is still valid.
    ///
    /// **You should prefer to use the typed API [`UnsafeWorldCell::get_resource_mut`] where possible and only
    /// use this in cases where the actual types are not known at compile time.**
    ///
    /// # Safety
    /// It is the caller's responsibility to ensure that
    /// - the [`UnsafeWorldCell`] has permission to access the resource mutably
    /// - no other references to the resource exist at the same time
    #[inline]
    pub unsafe fn get_resource_mut_by_id(
        self,
        component_id: ComponentId,
    ) -> Option<MutUntyped<'w>> {
        self.assert_allows_mutable_access();
        // SAFETY: we only access data that the caller has ensured is unaliased and `self`
        //  has permission to access.
        let (ptr, ticks, caller) = unsafe { self.storages() }
            .resources
            .get(component_id)?
            .get_with_ticks()?;

        // SAFETY:
        // - index is in-bounds because the column is initialized and non-empty
        // - the caller promises that no other reference to the ticks of the same row can exist at the same time
        let ticks = unsafe {
            TicksMut::from_tick_cells(ticks, self.last_change_tick(), self.change_tick())
        };

        Some(MutUntyped {
            // SAFETY:
            // - caller ensures that `self` has permission to access the resource
            // - caller ensures that the resource is unaliased
            value: unsafe { ptr.assert_unique() },
            ticks,
            // SAFETY:
            // - caller ensures that `self` has permission to access the resource
            // - caller ensures that the resource is unaliased
            changed_by: unsafe { caller.map(|caller| caller.deref_mut()) },
        })
    }

    /// Gets a mutable reference to the non-send resource of the given type if it exists
    ///
    /// # Safety
    /// It is the caller's responsibility to ensure that
    /// - the [`UnsafeWorldCell`] has permission to access the resource mutably
    /// - no other references to the resource exist at the same time
    #[inline]
    pub unsafe fn get_non_send_resource_mut<R: 'static>(self) -> Option<Mut<'w, R>> {
        self.assert_allows_mutable_access();
        let component_id = self.components().get_valid_resource_id(TypeId::of::<R>())?;
        // SAFETY:
        // - caller ensures that `self` has permission to access the resource
        // - caller ensures that the resource is unaliased
        unsafe {
            self.get_non_send_resource_mut_by_id(component_id)
                // SAFETY: `component_id` was gotten by `TypeId::of::<R>()`
                .map(|ptr| ptr.with_type::<R>())
        }
    }

    /// Gets a `!Send` resource to the resource with the id [`ComponentId`] if it exists.
    /// The returned pointer may be used to modify the resource, as long as the mutable borrow
    /// of the [`World`] is still valid.
    ///
    /// **You should prefer to use the typed API [`UnsafeWorldCell::get_non_send_resource_mut`] where possible and only
    /// use this in cases where the actual types are not known at compile time.**
    ///
    /// # Panics
    /// This function will panic if it isn't called from the same thread that the resource was inserted from.
    ///
    /// # Safety
    /// It is the caller's responsibility to ensure that
    /// - the [`UnsafeWorldCell`] has permission to access the resource mutably
    /// - no other references to the resource exist at the same time
    #[inline]
    pub unsafe fn get_non_send_resource_mut_by_id(
        self,
        component_id: ComponentId,
    ) -> Option<MutUntyped<'w>> {
        self.assert_allows_mutable_access();
        let change_tick = self.change_tick();
        // SAFETY: we only access data that the caller has ensured is unaliased and `self`
        //  has permission to access.
        let (ptr, ticks, caller) = unsafe { self.storages() }
            .non_send_resources
            .get(component_id)?
            .get_with_ticks()?;

        let ticks =
            // SAFETY: This function has exclusive access to the world so nothing aliases `ticks`.
            // - index is in-bounds because the column is initialized and non-empty
            // - no other reference to the ticks of the same row can exist at the same time
            unsafe { TicksMut::from_tick_cells(ticks, self.last_change_tick(), change_tick) };

        Some(MutUntyped {
            // SAFETY: This function has exclusive access to the world so nothing aliases `ptr`.
            value: unsafe { ptr.assert_unique() },
            ticks,
            // SAFETY: This function has exclusive access to the world
            changed_by: unsafe { caller.map(|caller| caller.deref_mut()) },
        })
    }

    // Shorthand helper function for getting the data and change ticks for a resource.
    /// # Safety
    /// It is the caller's responsibility to ensure that
    /// - the [`UnsafeWorldCell`] has permission to access the resource mutably
    /// - no mutable references to the resource exist at the same time
    #[inline]
    pub(crate) unsafe fn get_resource_with_ticks(
        self,
        component_id: ComponentId,
    ) -> Option<(
        Ptr<'w>,
        TickCells<'w>,
        MaybeLocation<&'w UnsafeCell<&'static Location<'static>>>,
    )> {
        // SAFETY:
        // - caller ensures there is no `&mut World`
        // - caller ensures there are no mutable borrows of this resource
        // - caller ensures that we have permission to access this resource
        unsafe { self.storages() }
            .resources
            .get(component_id)?
            .get_with_ticks()
    }

    // Shorthand helper function for getting the data and change ticks for a resource.
    /// # Panics
    /// This function will panic if it isn't called from the same thread that the resource was inserted from.
    ///
    /// # Safety
    /// It is the caller's responsibility to ensure that
    /// - the [`UnsafeWorldCell`] has permission to access the resource mutably
    /// - no mutable references to the resource exist at the same time
    #[inline]
    pub(crate) unsafe fn get_non_send_with_ticks(
        self,
        component_id: ComponentId,
    ) -> Option<(
        Ptr<'w>,
        TickCells<'w>,
        MaybeLocation<&'w UnsafeCell<&'static Location<'static>>>,
    )> {
        // SAFETY:
        // - caller ensures there is no `&mut World`
        // - caller ensures there are no mutable borrows of this resource
        // - caller ensures that we have permission to access this resource
        unsafe { self.storages() }
            .non_send_resources
            .get(component_id)?
            .get_with_ticks()
    }

    // Returns a mutable reference to the underlying world's [`CommandQueue`].
    /// # Safety
    /// It is the caller's responsibility to ensure that
    /// - the [`UnsafeWorldCell`] has permission to access the queue mutably
    /// - no mutable references to the queue exist at the same time
    pub(crate) unsafe fn get_raw_command_queue(self) -> RawCommandQueue {
        self.assert_allows_mutable_access();
        // SAFETY:
        // - caller ensures there are no existing mutable references
        // - caller ensures that we have permission to access the queue
        unsafe { (*self.ptr).command_queue.clone() }
    }

    /// # Safety
    /// It is the caller's responsibility to ensure that there are no outstanding
    /// references to `last_trigger_id`.
    pub(crate) unsafe fn increment_trigger_id(self) {
        self.assert_allows_mutable_access();
        // SAFETY: Caller ensure there are no outstanding references
        unsafe {
            (*self.ptr).last_trigger_id = (*self.ptr).last_trigger_id.wrapping_add(1);
        }
    }

    /// Convenience method for accessing the world's default error handler,
    ///
    /// # Safety
    /// Must have read access to [`DefaultErrorHandler`].
    #[inline]
    pub unsafe fn default_error_handler(&self) -> ErrorHandler {
        self.get_resource::<DefaultErrorHandler>()
            .copied()
            .unwrap_or_default()
            .0
    }
}

impl Debug for UnsafeWorldCell<'_> {
    fn fmt(&self, f: &mut core::fmt::Formatter) -> core::fmt::Result {
        // SAFETY: World's Debug implementation only accesses metadata.
        Debug::fmt(unsafe { self.world_metadata() }, f)
    }
}

/// An interior-mutable reference to a particular [`Entity`] and all of its components
#[derive(Copy, Clone)]
pub struct UnsafeEntityCell<'w> {
    world: UnsafeWorldCell<'w>,
    entity: Entity,
    location: EntityLocation,
    last_run: Tick,
    this_run: Tick,
}

impl<'w> UnsafeEntityCell<'w> {
    /// # Safety
    /// `location` must be valid for `entity`
    #[inline]
    pub(crate) unsafe fn new(
        world: UnsafeWorldCell<'w>,
        entity: Entity,
        location: EntityLocation,
        last_run: Tick,
        this_run: Tick,
    ) -> Self {
        UnsafeEntityCell {
            world,
            entity,
            location,
            last_run,
            this_run,
        }
    }

    /// Returns the [ID](Entity) of the current entity.
    #[inline]
    #[must_use = "Omit the .id() call if you do not need to store the `Entity` identifier."]
    pub fn id(self) -> Entity {
        self.entity
    }

    /// Gets metadata indicating the location where the current entity is stored.
    #[inline]
    pub fn location(self) -> EntityLocation {
        self.location
    }

    /// Returns the archetype that the current entity belongs to.
    #[inline]
    pub fn archetype(self) -> &'w Archetype {
        // SAFETY: The archetype associated with the entity must be valid at all times.
        unsafe {
            self.world
                .archetypes()
                .get(self.location.archetype_id)
                .debug_checked_unwrap()
        }
    }

    /// Gets the world that the current entity belongs to.
    #[inline]
    pub fn world(self) -> UnsafeWorldCell<'w> {
        self.world
    }

    /// Returns `true` if the current entity has a component of type `T`.
    /// Otherwise, this returns `false`.
    ///
    /// ## Notes
    ///
    /// If you do not know the concrete type of a component, consider using
    /// [`Self::contains_id`] or [`Self::contains_type_id`].
    #[inline]
    pub fn contains<T: Component>(self) -> bool {
        self.contains_type_id(TypeId::of::<T>())
    }

    /// Returns `true` if the current entity has a component identified by `component_id`.
    /// Otherwise, this returns false.
    ///
    /// ## Notes
    ///
    /// - If you know the concrete type of the component, you should prefer [`Self::contains`].
    /// - If you know the component's [`TypeId`] but not its [`ComponentId`], consider using
    ///   [`Self::contains_type_id`].
    #[inline]
    pub fn contains_id(self, component_id: ComponentId) -> bool {
        self.archetype().contains(component_id)
    }

    /// Returns `true` if the current entity has a component with the type identified by `type_id`.
    /// Otherwise, this returns false.
    ///
    /// ## Notes
    ///
    /// - If you know the concrete type of the component, you should prefer [`Self::contains`].
    /// - If you have a [`ComponentId`] instead of a [`TypeId`], consider using [`Self::contains_id`].
    #[inline]
    pub fn contains_type_id(self, type_id: TypeId) -> bool {
        let Some(id) = self.world.components().get_id(type_id) else {
            return false;
        };
        self.contains_id(id)
    }

    /// # Safety
    /// It is the caller's responsibility to ensure that
    /// - the [`UnsafeEntityCell`] has permission to access the component
    /// - no other mutable references to the component exist at the same time
    #[inline]
    pub unsafe fn get<T: Component>(self) -> Option<&'w T> {
        let component_id = self.world.components().get_valid_id(TypeId::of::<T>())?;
        // SAFETY:
        // - `storage_type` is correct (T component_id + T::STORAGE_TYPE)
        // - `location` is valid
        // - proper aliasing is promised by caller
        unsafe {
            get_component(
                self.world,
                component_id,
                T::STORAGE_TYPE,
                self.entity,
                self.location,
            )
            // SAFETY: returned component is of type T
            .map(|value| value.deref::<T>())
        }
    }

    /// # Safety
    /// It is the caller's responsibility to ensure that
    /// - the [`UnsafeEntityCell`] has permission to access the component
    /// - no other mutable references to the component exist at the same time
    #[inline]
    pub unsafe fn get_ref<T: Component>(self) -> Option<Ref<'w, T>> {
        let last_change_tick = self.last_run;
        let change_tick = self.this_run;
        let component_id = self.world.components().get_valid_id(TypeId::of::<T>())?;

        // SAFETY:
        // - `storage_type` is correct (T component_id + T::STORAGE_TYPE)
        // - `location` is valid
        // - proper aliasing is promised by caller
        unsafe {
            get_component_and_ticks(
                self.world,
                component_id,
                T::STORAGE_TYPE,
                self.entity,
                self.location,
            )
            .map(|(value, cells, caller)| Ref {
                // SAFETY: returned component is of type T
                value: value.deref::<T>(),
                ticks: Ticks::from_tick_cells(cells, last_change_tick, change_tick),
                changed_by: caller.map(|caller| caller.deref()),
            })
        }
    }

    /// Retrieves the change ticks for the given component. This can be useful for implementing change
    /// detection in custom runtimes.
    ///
    /// # Safety
    /// It is the caller's responsibility to ensure that
    /// - the [`UnsafeEntityCell`] has permission to access the component
    /// - no other mutable references to the component exist at the same time
    #[inline]
    pub unsafe fn get_change_ticks<T: Component>(self) -> Option<ComponentTicks> {
        let component_id = self.world.components().get_valid_id(TypeId::of::<T>())?;

        // SAFETY:
        // - entity location is valid
        // - proper world access is promised by caller
        unsafe {
            get_ticks(
                self.world,
                component_id,
                T::STORAGE_TYPE,
                self.entity,
                self.location,
            )
        }
    }

    /// Retrieves the change ticks for the given [`ComponentId`]. This can be useful for implementing change
    /// detection in custom runtimes.
    ///
    /// **You should prefer to use the typed API [`UnsafeEntityCell::get_change_ticks`] where possible and only
    /// use this in cases where the actual component types are not known at
    /// compile time.**
    ///
    /// # Safety
    /// It is the caller's responsibility to ensure that
    /// - the [`UnsafeEntityCell`] has permission to access the component
    /// - no other mutable references to the component exist at the same time
    #[inline]
    pub unsafe fn get_change_ticks_by_id(
        &self,
        component_id: ComponentId,
    ) -> Option<ComponentTicks> {
        let info = self.world.components().get_info(component_id)?;
        // SAFETY:
        // - entity location and entity is valid
        // - world access is immutable, lifetime tied to `&self`
        // - the storage type provided is correct for T
        unsafe {
            get_ticks(
                self.world,
                component_id,
                info.storage_type(),
                self.entity,
                self.location,
            )
        }
    }

    /// # Safety
    /// It is the caller's responsibility to ensure that
    /// - the [`UnsafeEntityCell`] has permission to access the component mutably
    /// - no other references to the component exist at the same time
    #[inline]
    pub unsafe fn get_mut<T: Component<Mutability = Mutable>>(self) -> Option<Mut<'w, T>> {
        // SAFETY:
        // - trait bound `T: Component<Mutability = Mutable>` ensures component is mutable
        // - same safety requirements
        unsafe { self.get_mut_assume_mutable() }
    }

    /// # Safety
    /// It is the caller's responsibility to ensure that
    /// - the [`UnsafeEntityCell`] has permission to access the component mutably
    /// - no other references to the component exist at the same time
    /// - the component `T` is mutable
    #[inline]
    pub unsafe fn get_mut_assume_mutable<T: Component>(self) -> Option<Mut<'w, T>> {
        // SAFETY: same safety requirements
        unsafe { self.get_mut_using_ticks_assume_mutable(self.last_run, self.this_run) }
    }

    /// # Safety
    /// It is the caller's responsibility to ensure that
    /// - the [`UnsafeEntityCell`] has permission to access the component mutably
    /// - no other references to the component exist at the same time
    /// - The component `T` is mutable
    #[inline]
    pub(crate) unsafe fn get_mut_using_ticks_assume_mutable<T: Component>(
        &self,
        last_change_tick: Tick,
        change_tick: Tick,
    ) -> Option<Mut<'w, T>> {
        self.world.assert_allows_mutable_access();

        let component_id = self.world.components().get_valid_id(TypeId::of::<T>())?;

        // SAFETY:
        // - `storage_type` is correct
        // - `location` is valid
        // - aliasing rules are ensured by caller
        unsafe {
            get_component_and_ticks(
                self.world,
                component_id,
                T::STORAGE_TYPE,
                self.entity,
                self.location,
            )
            .map(|(value, cells, caller)| Mut {
                // SAFETY: returned component is of type T
                value: value.assert_unique().deref_mut::<T>(),
                ticks: TicksMut::from_tick_cells(cells, last_change_tick, change_tick),
                changed_by: caller.map(|caller| caller.deref_mut()),
            })
        }
    }

    /// Returns read-only components for the current entity that match the query `Q`,
    /// or `None` if the entity does not have the components required by the query `Q`.
    ///
    /// # Safety
    /// It is the caller's responsibility to ensure that
    /// - the [`UnsafeEntityCell`] has permission to access the queried data immutably
    /// - no mutable references to the queried data exist at the same time
    /// - The `QueryData` does not provide aliasing mutable references to the same component.
    pub(crate) unsafe fn get_components<Q: ReleaseStateQueryData>(
        &self,
    ) -> Option<Q::Item<'w, 'static>> {
        // SAFETY: World is only used to access query data and initialize query state
        let state = unsafe {
            let world = self.world().world();
            Q::get_state(world.components())?
        };
        let location = self.location();
        // SAFETY: Location is guaranteed to exist
        let archetype = unsafe {
            self.world
                .archetypes()
                .get(location.archetype_id)
                .debug_checked_unwrap()
        };
        if Q::matches_component_set(&state, &|id| archetype.contains(id)) {
            // SAFETY: state was initialized above using the world passed into this function
            let mut fetch =
                unsafe { Q::init_fetch(self.world, &state, self.last_run, self.this_run) };
            // SAFETY: Table is guaranteed to exist
            let table = unsafe {
                self.world
                    .storages()
                    .tables
                    .get(location.table_id)
                    .debug_checked_unwrap()
            };
            // SAFETY: Archetype and table are from the same world used to initialize state and fetch.
            // Table corresponds to archetype. State is the same state used to init fetch above.
            unsafe { Q::set_archetype(&mut fetch, &state, archetype, table) }
            // SAFETY: Called after set_archetype above. Entity and location are guaranteed to exist.
            let item = unsafe { Q::fetch(&state, &mut fetch, self.id(), location.table_row) };
            Some(Q::release_state(item))
        } else {
            None
        }
    }

    /// Gets the component of the given [`ComponentId`] from the entity.
    ///
    /// **You should prefer to use the typed API where possible and only
    /// use this in cases where the actual component types are not known at
    /// compile time.**
    ///
    /// Unlike [`UnsafeEntityCell::get`], this returns a raw pointer to the component,
    /// which is only valid while the `'w` borrow of the lifetime is active.
    ///
    /// # Safety
    /// It is the caller's responsibility to ensure that
    /// - the [`UnsafeEntityCell`] has permission to access the component
    /// - no other mutable references to the component exist at the same time
    #[inline]
    pub unsafe fn get_by_id(self, component_id: ComponentId) -> Option<Ptr<'w>> {
        let info = self.world.components().get_info(component_id)?;
        // SAFETY: entity_location is valid, component_id is valid as checked by the line above
        unsafe {
            get_component(
                self.world,
                component_id,
                info.storage_type(),
                self.entity,
                self.location,
            )
        }
    }

    /// Retrieves a mutable untyped reference to the given `entity`'s [`Component`] of the given [`ComponentId`].
    /// Returns `None` if the `entity` does not have a [`Component`] of the given type.
    ///
    /// **You should prefer to use the typed API [`UnsafeEntityCell::get_mut`] where possible and only
    /// use this in cases where the actual types are not known at compile time.**
    ///
    /// # Safety
    /// It is the caller's responsibility to ensure that
    /// - the [`UnsafeEntityCell`] has permission to access the component mutably
    /// - no other references to the component exist at the same time
    #[inline]
    pub unsafe fn get_mut_by_id(
        self,
        component_id: ComponentId,
    ) -> Result<MutUntyped<'w>, GetEntityMutByIdError> {
        self.world.assert_allows_mutable_access();

        let info = self
            .world
            .components()
            .get_info(component_id)
            .ok_or(GetEntityMutByIdError::InfoNotFound)?;

        // If a component is immutable then a mutable reference to it doesn't exist
        if !info.mutable() {
            return Err(GetEntityMutByIdError::ComponentIsImmutable);
        }

        // SAFETY: entity_location is valid, component_id is valid as checked by the line above
        unsafe {
            get_component_and_ticks(
                self.world,
                component_id,
                info.storage_type(),
                self.entity,
                self.location,
            )
            .map(|(value, cells, caller)| MutUntyped {
                // SAFETY: world access validated by caller and ties world lifetime to `MutUntyped` lifetime
                value: value.assert_unique(),
                ticks: TicksMut::from_tick_cells(cells, self.last_run, self.this_run),
                changed_by: caller.map(|caller| caller.deref_mut()),
            })
            .ok_or(GetEntityMutByIdError::ComponentNotFound)
        }
    }

    /// Retrieves a mutable untyped reference to the given `entity`'s [`Component`] of the given [`ComponentId`].
    /// Returns `None` if the `entity` does not have a [`Component`] of the given type.
    /// This method assumes the [`Component`] is mutable, skipping that check.
    ///
    /// **You should prefer to use the typed API [`UnsafeEntityCell::get_mut_assume_mutable`] where possible and only
    /// use this in cases where the actual types are not known at compile time.**
    ///
    /// # Safety
    /// It is the caller's responsibility to ensure that
    /// - the [`UnsafeEntityCell`] has permission to access the component mutably
    /// - no other references to the component exist at the same time
    /// - the component `T` is mutable
    #[inline]
    pub unsafe fn get_mut_assume_mutable_by_id(
        self,
        component_id: ComponentId,
<<<<<<< HEAD
    ) -> Option<&'w Column> {
        // SAFETY: caller ensures returned data is not misused and we have not created any borrows
        // of component/resource data
        unsafe {
            self.storages()
                .tables
                .get(location.table_id)
                .debug_checked_unwrap()
                .get_column(component_id)
        }
=======
    ) -> Result<MutUntyped<'w>, GetEntityMutByIdError> {
        self.world.assert_allows_mutable_access();

        let info = self
            .world
            .components()
            .get_info(component_id)
            .ok_or(GetEntityMutByIdError::InfoNotFound)?;

        // SAFETY: entity_location is valid, component_id is valid as checked by the line above
        unsafe {
            get_component_and_ticks(
                self.world,
                component_id,
                info.storage_type(),
                self.entity,
                self.location,
            )
            .map(|(value, cells, caller)| MutUntyped {
                // SAFETY: world access validated by caller and ties world lifetime to `MutUntyped` lifetime
                value: value.assert_unique(),
                ticks: TicksMut::from_tick_cells(cells, self.last_run, self.this_run),
                changed_by: caller.map(|caller| caller.deref_mut()),
            })
            .ok_or(GetEntityMutByIdError::ComponentNotFound)
        }
    }

    /// Returns the source code location from which this entity has been spawned.
    pub fn spawned_by(self) -> MaybeLocation {
        self.world()
            .entities()
            .entity_get_spawned_or_despawned_by(self.entity)
            .map(|o| o.unwrap())
    }

    /// Returns the [`Tick`] at which this entity has been spawned.
    pub fn spawned_at(self) -> Tick {
        // SAFETY: UnsafeEntityCell is only constructed for living entities and offers no despawn method
        unsafe {
            self.world()
                .entities()
                .entity_get_spawned_or_despawned_unchecked(self.entity)
                .1
        }
    }
}

/// Error that may be returned when calling [`UnsafeEntityCell::get_mut_by_id`].
#[derive(Debug, Clone, Copy, PartialEq, Eq, Error)]
pub enum GetEntityMutByIdError {
    /// The [`ComponentInfo`](crate::component::ComponentInfo) could not be found.
    #[error("the `ComponentInfo` could not be found")]
    InfoNotFound,
    /// The [`Component`] is immutable. Creating a mutable reference violates its
    /// invariants.
    #[error("the `Component` is immutable")]
    ComponentIsImmutable,
    /// This [`Entity`] does not have the desired [`Component`].
    #[error("the `Component` could not be found")]
    ComponentNotFound,
}

impl<'w> UnsafeWorldCell<'w> {
    #[inline]
    /// # Safety
    /// - the returned `Table` is only used in ways that this [`UnsafeWorldCell`] has permission for.
    /// - the returned `Table` is only used in ways that would not conflict with any existing borrows of world data.
    unsafe fn fetch_table(self, location: EntityLocation) -> Option<&'w Table> {
        // SAFETY:
        // - caller ensures returned data is not misused and we have not created any borrows of component/resource data
        // - `location` contains a valid `TableId`, so getting the table won't fail
        unsafe { self.storages().tables.get(location.table_id) }
>>>>>>> a76e0a20
    }

    #[inline]
    /// # Safety
    /// - the returned `ComponentSparseSet` is only used in ways that this [`UnsafeWorldCell`] has permission for.
    /// - the returned `ComponentSparseSet` is only used in ways that would not conflict with any existing
    ///   borrows of world data.
    unsafe fn fetch_sparse_set(self, component_id: ComponentId) -> Option<&'w ComponentSparseSet> {
        // SAFETY: caller ensures returned data is not misused and we have not created any borrows
        // of component/resource data
        unsafe { self.storages() }.sparse_sets.get(component_id)
    }
}

/// Get an untyped pointer to a particular [`Component`] on a particular [`Entity`] in the provided [`World`].
///
/// # Safety
/// - `location` must refer to an archetype that contains `entity`
///   the archetype
/// - `component_id` must be valid
/// - `storage_type` must accurately reflect where the components for `component_id` are stored.
/// - the caller must ensure that no aliasing rules are violated
#[inline]
unsafe fn get_component(
    world: UnsafeWorldCell<'_>,
    component_id: ComponentId,
    storage_type: StorageType,
    entity: Entity,
    location: EntityLocation,
) -> Option<Ptr<'_>> {
    // SAFETY: component_id exists and is therefore valid
    match storage_type {
        StorageType::Table => {
            let table = world.fetch_table(location)?;
            // SAFETY: archetypes only store valid table_rows and caller ensure aliasing rules
            table.get_component(component_id, location.table_row)
        }
        StorageType::SparseSet => world.fetch_sparse_set(component_id)?.get(entity),
    }
}

/// Get an untyped pointer to a particular [`Component`] and its [`ComponentTicks`]
///
/// # Safety
/// - `location` must refer to an archetype that contains `entity`
/// - `component_id` must be valid
/// - `storage_type` must accurately reflect where the components for `component_id` are stored.
/// - the caller must ensure that no aliasing rules are violated
#[inline]
unsafe fn get_component_and_ticks(
    world: UnsafeWorldCell<'_>,
    component_id: ComponentId,
    storage_type: StorageType,
    entity: Entity,
    location: EntityLocation,
) -> Option<(
    Ptr<'_>,
    TickCells<'_>,
    MaybeLocation<&UnsafeCell<&'static Location<'static>>>,
)> {
    match storage_type {
        StorageType::Table => {
            let table = world.fetch_table(location)?;

            // SAFETY: archetypes only store valid table_rows and caller ensure aliasing rules
            Some((
                table.get_component(component_id, location.table_row)?,
                TickCells {
                    added: table
                        .get_added_tick(component_id, location.table_row)
                        .debug_checked_unwrap(),
                    changed: table
                        .get_changed_tick(component_id, location.table_row)
                        .debug_checked_unwrap(),
                },
                table
                    .get_changed_by(component_id, location.table_row)
                    .map(|changed_by| changed_by.debug_checked_unwrap()),
            ))
        }
        StorageType::SparseSet => world.fetch_sparse_set(component_id)?.get_with_ticks(entity),
    }
}

/// Get an untyped pointer to the [`ComponentTicks`] on a particular [`Entity`]
///
/// # Safety
/// - `location` must refer to an archetype that contains `entity`
///   the archetype
/// - `component_id` must be valid
/// - `storage_type` must accurately reflect where the components for `component_id` are stored.
/// - the caller must ensure that no aliasing rules are violated
#[inline]
unsafe fn get_ticks(
    world: UnsafeWorldCell<'_>,
    component_id: ComponentId,
    storage_type: StorageType,
    entity: Entity,
    location: EntityLocation,
) -> Option<ComponentTicks> {
    match storage_type {
        StorageType::Table => {
            let table = world.fetch_table(location)?;
            // SAFETY: archetypes only store valid table_rows and caller ensure aliasing rules
            table.get_ticks_unchecked(component_id, location.table_row)
        }
        StorageType::SparseSet => world.fetch_sparse_set(component_id)?.get_ticks(entity),
    }
}

impl ContainsEntity for UnsafeEntityCell<'_> {
    fn entity(&self) -> Entity {
        self.id()
    }
}

#[cfg(test)]
mod tests {
    use super::*;

    #[test]
    #[should_panic = "is forbidden"]
    fn as_unsafe_world_cell_readonly_world_mut_forbidden() {
        let world = World::new();
        let world_cell = world.as_unsafe_world_cell_readonly();
        // SAFETY: this invalid usage will be caught by a runtime panic.
        let _ = unsafe { world_cell.world_mut() };
    }

    #[derive(Resource)]
    struct R;

    #[test]
    #[should_panic = "is forbidden"]
    fn as_unsafe_world_cell_readonly_resource_mut_forbidden() {
        let mut world = World::new();
        world.insert_resource(R);
        let world_cell = world.as_unsafe_world_cell_readonly();
        // SAFETY: this invalid usage will be caught by a runtime panic.
        let _ = unsafe { world_cell.get_resource_mut::<R>() };
    }

    #[derive(Component)]
    struct C;

    #[test]
    #[should_panic = "is forbidden"]
    fn as_unsafe_world_cell_readonly_component_mut_forbidden() {
        let mut world = World::new();
        let entity = world.spawn(C).id();
        let world_cell = world.as_unsafe_world_cell_readonly();
        let entity_cell = world_cell.get_entity(entity).unwrap();
        // SAFETY: this invalid usage will be caught by a runtime panic.
        let _ = unsafe { entity_cell.get_mut::<C>() };
    }
}<|MERGE_RESOLUTION|>--- conflicted
+++ resolved
@@ -11,17 +11,10 @@
     lifecycle::RemovedComponentEvents,
     observer::Observers,
     prelude::Component,
-<<<<<<< HEAD
-    query::DebugCheckedUnwrap,
-    removal_detection::RemovedComponentEvents,
-    storage::{Column, ComponentSparseSet, Storages},
-    system::{Res, Resource},
-=======
     query::{DebugCheckedUnwrap, ReleaseStateQueryData},
     resource::Resource,
     storage::{ComponentSparseSet, Storages, Table},
     world::RawCommandQueue,
->>>>>>> a76e0a20
 };
 use bevy_platform::sync::atomic::Ordering;
 use bevy_ptr::{Ptr, UnsafeCellDeref};
@@ -365,12 +358,6 @@
     /// Retrieves an [`UnsafeEntityCell`] that exposes read and write operations for the given `entity`.
     /// Similar to the [`UnsafeWorldCell`], you are in charge of making sure that no aliasing rules are violated.
     #[inline]
-<<<<<<< HEAD
-    pub fn get_entity(self, entity: Entity) -> Option<UnsafeEntityCell<'w>> {
-        let location = self.entities().get(entity)?;
-        // SAFETY: `location` is valid as it was freshly fetched from Entities.
-        Some(unsafe { UnsafeEntityCell::new(self, entity, location) })
-=======
     pub fn get_entity(
         self,
         entity: Entity,
@@ -379,13 +366,16 @@
             .entities()
             .get(entity)
             .ok_or(EntityDoesNotExistError::new(entity, self.entities()))?;
-        Ok(UnsafeEntityCell::new(
-            self,
-            entity,
-            location,
-            self.last_change_tick(),
-            self.change_tick(),
-        ))
+        // SAFETY: `location` is valid as it was freshly fetched from Entities.
+        Ok(unsafe {
+            UnsafeEntityCell::new(
+                self,
+                entity,
+                location,
+                self.last_change_tick(),
+                self.change_tick(),
+            )
+        })
     }
 
     /// Retrieves an [`UnsafeEntityCell`] that exposes read and write operations for the given `entity`.
@@ -404,7 +394,6 @@
         Ok(UnsafeEntityCell::new(
             self, entity, location, last_run, this_run,
         ))
->>>>>>> a76e0a20
     }
 
     /// Gets a reference to the resource of the given type if it exists
@@ -1151,18 +1140,6 @@
     pub unsafe fn get_mut_assume_mutable_by_id(
         self,
         component_id: ComponentId,
-<<<<<<< HEAD
-    ) -> Option<&'w Column> {
-        // SAFETY: caller ensures returned data is not misused and we have not created any borrows
-        // of component/resource data
-        unsafe {
-            self.storages()
-                .tables
-                .get(location.table_id)
-                .debug_checked_unwrap()
-                .get_column(component_id)
-        }
-=======
     ) -> Result<MutUntyped<'w>, GetEntityMutByIdError> {
         self.world.assert_allows_mutable_access();
 
@@ -1236,7 +1213,6 @@
         // - caller ensures returned data is not misused and we have not created any borrows of component/resource data
         // - `location` contains a valid `TableId`, so getting the table won't fail
         unsafe { self.storages().tables.get(location.table_id) }
->>>>>>> a76e0a20
     }
 
     #[inline]
