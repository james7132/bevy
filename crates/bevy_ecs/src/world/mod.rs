--- conflicted
+++ resolved
@@ -492,14 +492,7 @@
         // empty
         let location = archetype.allocate(entity, table_row);
         // SAFETY: entity index was just allocated
-<<<<<<< HEAD
-        self.entities
-            .meta
-            .get_unchecked_mut(entity.index() as usize)
-            .location = Some(location);
-=======
         self.entities.set(entity.index(), location);
->>>>>>> 85743ce4
         EntityMut::new(self, entity, location)
     }
 
