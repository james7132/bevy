--- conflicted
+++ resolved
@@ -483,13 +483,8 @@
         // SAFETY: entity index was just allocated
         self.entities
             .meta
-<<<<<<< HEAD
-            .get_unchecked_mut(entity.id() as usize)
+            .get_unchecked_mut(entity.index() as usize)
             .location = Some(location);
-=======
-            .get_unchecked_mut(entity.index() as usize)
-            .location = location;
->>>>>>> e0c3c6d1
         EntityMut::new(self, entity, location)
     }
 
@@ -1878,11 +1873,6 @@
     }
 
     #[test]
-<<<<<<< HEAD
-    #[should_panic = "insert_resource_by_id called with component id which doesn't exist in this world"]
-    fn insert_resource_by_id_invalid_component_id() {
-        let invalid_component_id = ComponentId::new((u32::MAX - 1) as usize);
-=======
     fn iterate_entities() {
         let mut world = World::new();
         let mut entity_counters = HashMap::new();
@@ -1908,7 +1898,6 @@
         let ent3 = world.spawn((Foo, Baz)).id();
 
         iterate_and_count_entities(&world, &mut entity_counters);
->>>>>>> e0c3c6d1
 
         assert_eq!(entity_counters[&ent0], 1);
         assert_eq!(entity_counters[&ent1], 1);
