--- conflicted
+++ resolved
@@ -99,43 +99,25 @@
 
             #[inline]
             fn is_added(&self) -> bool {
-<<<<<<< HEAD
                 $enabled && self.ticks
-                    .component_ticks
-                    .is_added(self.ticks.last_change_tick, self.ticks.change_tick)
-=======
-                self.ticks
                     .added
                     .is_older_than(self.ticks.last_change_tick, self.ticks.change_tick)
->>>>>>> b91356bd
             }
 
             #[inline]
             fn is_changed(&self) -> bool {
-<<<<<<< HEAD
                 $enabled && self.ticks
-                    .component_ticks
-                    .is_changed(self.ticks.last_change_tick, self.ticks.change_tick)
-=======
-                self.ticks
                     .changed
                     .is_older_than(self.ticks.last_change_tick, self.ticks.change_tick)
->>>>>>> b91356bd
             }
 
             #[inline]
             fn set_changed(&mut self) {
-<<<<<<< HEAD
                 if $enabled && core::mem::size_of::<$target>() != 0 {
                     self.ticks
-                        .component_ticks
+                        .changed
                         .set_changed(self.ticks.change_tick);
                 }
-=======
-                self.ticks
-                    .changed
-                    .set_changed(self.ticks.change_tick);
->>>>>>> b91356bd
             }
 
             #[inline]
