--- conflicted
+++ resolved
@@ -723,12 +723,8 @@
 /// Metadata for a given [`Entity`].
 #[derive(Copy, Clone, Debug)]
 #[repr(C)]
-<<<<<<< HEAD
-pub struct EntityMeta {
+struct EntityMeta {
     /// The current generation of the [`Entity`].
-=======
-struct EntityMeta {
->>>>>>> 6ada3566
     pub generation: u32,
     /// The current location of the [`Entity`]
     pub location: EntityLocation,
