use std::{
    any::Any,
    sync::{Arc, Mutex},
};

use bevy_tasks::{ComputeTaskPool, Scope, TaskPool, ThreadExecutor};
use bevy_utils::default;
use bevy_utils::syncunsafecell::SyncUnsafeCell;
#[cfg(feature = "trace")]
use bevy_utils::tracing::{info_span, Span};
use std::panic::AssertUnwindSafe;

use concurrent_queue::ConcurrentQueue;
use fixedbitset::FixedBitSet;

use crate::{
    archetype::ArchetypeComponentId,
    prelude::Resource,
    query::Access,
    schedule::{is_apply_deferred, BoxedCondition, ExecutorKind, SystemExecutor, SystemSchedule},
    system::BoxedSystem,
    world::{unsafe_world_cell::UnsafeWorldCell, World},
};

use crate as bevy_ecs;

use super::__rust_begin_short_backtrace;

/// Borrowed data used by the [`MultiThreadedExecutor`].
struct Environment<'env, 'sys> {
    executor: &'env MultiThreadedExecutor,
    systems: &'sys [SyncUnsafeCell<BoxedSystem>],
    conditions: Mutex<Conditions<'sys>>,
    world_cell: UnsafeWorldCell<'env>,
}

struct Conditions<'a> {
    system_conditions: &'a mut [Vec<BoxedCondition>],
    set_conditions: &'a mut [Vec<BoxedCondition>],
    sets_with_conditions_of_systems: &'a [FixedBitSet],
    systems_in_sets_with_conditions: &'a [FixedBitSet],
}

impl<'env, 'sys> Environment<'env, 'sys> {
    fn new(
        executor: &'env MultiThreadedExecutor,
        schedule: &'sys mut SystemSchedule,
        world: &'env mut World,
    ) -> Self {
        Environment {
            executor,
            systems: SyncUnsafeCell::from_mut(schedule.systems.as_mut_slice()).as_slice_of_cells(),
            conditions: Mutex::new(Conditions {
                system_conditions: &mut schedule.system_conditions,
                set_conditions: &mut schedule.set_conditions,
                sets_with_conditions_of_systems: &schedule.sets_with_conditions_of_systems,
                systems_in_sets_with_conditions: &schedule.systems_in_sets_with_conditions,
            }),
            world_cell: world.as_unsafe_world_cell(),
        }
    }
}

/// Per-system data used by the [`MultiThreadedExecutor`].
// Copied here because it can't be read from the system when it's running.
struct SystemTaskMetadata {
    /// The [`ArchetypeComponentId`] access of the system.
    archetype_component_access: Access<ArchetypeComponentId>,
    /// Indices of the systems that directly depend on the system.
    dependents: Vec<usize>,
    /// Is `true` if the system does not access `!Send` data.
    is_send: bool,
    /// Is `true` if the system is exclusive.
    is_exclusive: bool,
}

/// The result of running a system that is sent across a channel.
struct SystemResult {
    system_index: usize,
    success: bool,
}

/// Runs the schedule using a thread pool. Non-conflicting systems can run in parallel.
pub struct MultiThreadedExecutor {
    /// The running state, protected by a mutex so that a reference to the executor can be shared across tasks.
    state: Mutex<ExecutorState>,
    /// Queue of system completion events.
    system_completion: ConcurrentQueue<SystemResult>,
    /// Setting when true applies deferred system buffers after all systems have run
    apply_final_deferred: bool,
    /// When set, tells the executor that a thread has panicked.
    panic_payload: Mutex<Option<Box<dyn Any + Send>>>,
    /// Cached tracing span
    #[cfg(feature = "trace")]
    executor_span: Span,
}

/// The state of the executor while running.
pub struct ExecutorState {
    /// Metadata for scheduling and running system tasks.
    system_task_metadata: Vec<SystemTaskMetadata>,
    /// Union of the accesses of all currently running systems.
    active_access: Access<ArchetypeComponentId>,
    /// Returns `true` if a system with non-`Send` access is running.
    local_thread_running: bool,
    /// Returns `true` if an exclusive system is running.
    exclusive_running: bool,
    /// The number of systems expected to run.
    num_systems: usize,
    /// The number of systems that are running.
    num_running_systems: usize,
    /// The number of systems that have completed.
    num_completed_systems: usize,
    /// The number of dependencies each system has that have not completed.
    num_dependencies_remaining: Vec<usize>,
    /// System sets whose conditions have been evaluated.
    evaluated_sets: FixedBitSet,
    /// Systems that have no remaining dependencies and are waiting to run.
    ready_systems: FixedBitSet,
    /// copy of `ready_systems`
    ready_systems_copy: FixedBitSet,
    /// Systems that are running.
    running_systems: FixedBitSet,
    /// Systems that got skipped.
    skipped_systems: FixedBitSet,
    /// Systems whose conditions have been evaluated and were run or skipped.
    completed_systems: FixedBitSet,
    /// Systems that have run but have not had their buffers applied.
    unapplied_systems: FixedBitSet,
    /// When set, stops the executor from running any more systems.
    stop_spawning: bool,
}

/// References to data required by the executor.
/// This is copied to each system task so that can invoke the executor when they complete.
// These all need to outlive 'scope in order to be sent to new tasks,
// and keeping them all in a struct means we can use lifetime elision.
#[derive(Copy, Clone)]
struct Context<'scope, 'env, 'sys> {
    environment: &'env Environment<'env, 'sys>,
    scope: &'scope Scope<'scope, 'env, ()>,
}

impl Default for MultiThreadedExecutor {
    fn default() -> Self {
        Self::new()
    }
}

impl SystemExecutor for MultiThreadedExecutor {
    fn kind(&self) -> ExecutorKind {
        ExecutorKind::MultiThreaded
    }

    fn init(&mut self, schedule: &SystemSchedule) {
        let state = self.state.get_mut().unwrap();
        // pre-allocate space
        let sys_count = schedule.system_ids.len();
        let set_count = schedule.set_ids.len();

        self.system_completion = ConcurrentQueue::bounded(sys_count.max(1));
        state.evaluated_sets = FixedBitSet::with_capacity(set_count);
        state.ready_systems = FixedBitSet::with_capacity(sys_count);
        state.ready_systems_copy = FixedBitSet::with_capacity(sys_count);
        state.running_systems = FixedBitSet::with_capacity(sys_count);
        state.completed_systems = FixedBitSet::with_capacity(sys_count);
        state.skipped_systems = FixedBitSet::with_capacity(sys_count);
        state.unapplied_systems = FixedBitSet::with_capacity(sys_count);

        state.system_task_metadata = Vec::with_capacity(sys_count);
        for index in 0..sys_count {
            state.system_task_metadata.push(SystemTaskMetadata {
                archetype_component_access: default(),
                dependents: schedule.system_dependents[index].clone(),
                is_send: schedule.systems[index].is_send(),
                is_exclusive: schedule.systems[index].is_exclusive(),
            });
        }

        state.num_dependencies_remaining = Vec::with_capacity(sys_count);
    }

    fn run(
        &mut self,
        schedule: &mut SystemSchedule,
        world: &mut World,
        _skip_systems: Option<&FixedBitSet>,
    ) {
        let state = self.state.get_mut().unwrap();
        // reset counts
        state.num_systems = schedule.systems.len();
        if state.num_systems == 0 {
            return;
        }
        state.num_running_systems = 0;
        state.num_completed_systems = 0;
        state.num_dependencies_remaining.clear();
        state
            .num_dependencies_remaining
            .extend_from_slice(&schedule.system_dependencies);

        for (system_index, dependencies) in state.num_dependencies_remaining.iter_mut().enumerate()
        {
            if *dependencies == 0 {
                state.ready_systems.insert(system_index);
            }
        }

        // If stepping is enabled, make sure we skip those systems that should
        // not be run.
        #[cfg(feature = "bevy_debug_stepping")]
        if let Some(skipped_systems) = _skip_systems {
            debug_assert_eq!(skipped_systems.len(), state.completed_systems.len());
            // mark skipped systems as completed
            state.completed_systems |= skipped_systems;
            state.num_completed_systems = state.completed_systems.count_ones(..);

            // signal the dependencies for each of the skipped systems, as
            // though they had run
            for system_index in skipped_systems.ones() {
                state.signal_dependents(system_index);
                state.ready_systems.set(system_index, false);
            }
        }

        let thread_executor = world
            .get_resource::<MainThreadExecutor>()
            .map(|e| e.0.clone());
        let thread_executor = thread_executor.as_deref();

        let environment = &Environment::new(self, schedule, world);

        ComputeTaskPool::get_or_init(TaskPool::default).scope_with_executor(
            false,
            thread_executor,
            |scope| {
                let context = Context { environment, scope };

                // The first tick won't need to process finished systems, but we still need to run the loop in
                // tick_executor() in case a system completes while the first tick still holds the mutex.
                context.tick_executor();
            },
        );

        // End the borrows of self and world in environment by copying out the reference to systems.
        let systems = environment.systems;

        let state = self.state.get_mut().unwrap();
        if self.apply_final_deferred {
            // Do one final apply buffers after all systems have completed
            // Commands should be applied while on the scope's thread, not the executor's thread
            let res = apply_deferred(&state.unapplied_systems, systems, world);
            if let Err(payload) = res {
                let mut panic_payload = self.panic_payload.lock().unwrap();
                *panic_payload = Some(payload);
            }
            state.unapplied_systems.clear();
            debug_assert!(state.unapplied_systems.is_clear());
        }

        // check to see if there was a panic
        let mut payload = self.panic_payload.lock().unwrap();
        if let Some(payload) = payload.take() {
            std::panic::resume_unwind(payload);
        }

        debug_assert!(state.ready_systems.is_clear());
        debug_assert!(state.running_systems.is_clear());
        state.active_access.clear();
        state.evaluated_sets.clear();
        state.skipped_systems.clear();
        state.completed_systems.clear();
    }

    fn set_apply_final_deferred(&mut self, value: bool) {
        self.apply_final_deferred = value;
    }
}

impl<'scope, 'env: 'scope, 'sys> Context<'scope, 'env, 'sys> {
    fn system_completed(
        &self,
        system_index: usize,
        res: Result<(), Box<dyn Any + Send>>,
        system: &BoxedSystem,
    ) {
        // tell the executor that the system finished
        self.environment
            .executor
            .system_completion
            .push(SystemResult {
                system_index,
                success: res.is_ok(),
            })
            .unwrap_or_else(|error| unreachable!("{}", error));
        if let Err(payload) = res {
            eprintln!("Encountered a panic in system `{}`!", &*system.name());
            // set the payload to propagate the error
            {
                let mut panic_payload = self.environment.executor.panic_payload.lock().unwrap();
                *panic_payload = Some(payload);
            }
        }
        self.tick_executor();
    }

    fn tick_executor(&self) {
        // Ensure that the executor handles any events pushed to the system_completion queue by this thread.
        // If this thread acquires the lock, the exector runs after the push() and they are processed.
        // If this thread does not acquire the lock, then the is_empty() check on the other thread runs
        // after the lock is released, which is after try_lock() failed, which is after the push()
        // on this thread, so the is_empty() check will see the new events and loop.
        loop {
            let Ok(mut guard) = self.environment.executor.state.try_lock() else {
                return;
            };
            guard.tick(self);
            // Make sure we drop the guard before checking system_completion.is_empty(), or we could lose events.
            drop(guard);
            if self.environment.executor.system_completion.is_empty() {
                return;
            }
        }
    }
}

impl MultiThreadedExecutor {
    /// Creates a new multi-threaded executor for use with a [`Schedule`].
    ///
    /// [`Schedule`]: crate::schedule::Schedule
    pub fn new() -> Self {
        Self {
            state: Mutex::new(ExecutorState::new()),
            system_completion: ConcurrentQueue::unbounded(),
            apply_final_deferred: true,
            panic_payload: Mutex::new(None),
            #[cfg(feature = "trace")]
            executor_span: info_span!("multithreaded executor"),
        }
    }
}

impl ExecutorState {
    fn new() -> Self {
        Self {
            system_task_metadata: Vec::new(),
            num_systems: 0,
            num_running_systems: 0,
            num_completed_systems: 0,
            num_dependencies_remaining: Vec::new(),
            active_access: default(),
            local_thread_running: false,
            exclusive_running: false,
            evaluated_sets: FixedBitSet::new(),
            ready_systems: FixedBitSet::new(),
            ready_systems_copy: FixedBitSet::new(),
            running_systems: FixedBitSet::new(),
            skipped_systems: FixedBitSet::new(),
            completed_systems: FixedBitSet::new(),
            unapplied_systems: FixedBitSet::new(),
            stop_spawning: false,
        }
    }

    fn tick(&mut self, context: &Context) {
        #[cfg(feature = "trace")]
        let _span = context.environment.executor.executor_span.enter();

        for result in context.environment.executor.system_completion.try_iter() {
            self.finish_system_and_handle_dependents(result);
        }

        self.rebuild_active_access();

        // SAFETY:
        // - `finish_system_and_handle_dependents` has updated the currently running systems.
        // - `rebuild_active_access` locks access for all currently running systems.
        unsafe {
            self.spawn_system_tasks(context);
        }
    }

    /// # Safety
    /// - Caller must ensure that `self.ready_systems` does not contain any systems that
    ///   have been mutably borrowed (such as the systems currently running).
    /// - `world_cell` must have permission to access all world data (not counting
    ///   any world data that is claimed by systems currently running on this executor).
    unsafe fn spawn_system_tasks(&mut self, context: &Context) {
        if self.exclusive_running {
            return;
        }

        let mut conditions = context
            .environment
            .conditions
            .try_lock()
            .expect("Conditions should only be locked while owning the executor state");

        // can't borrow since loop mutably borrows `self`
        let mut ready_systems = std::mem::take(&mut self.ready_systems_copy);

        // Skipping systems may cause their dependents to become ready immediately.
        // If that happens, we need to run again immediately or we may fail to spawn those dependents.
        let mut check_for_new_ready_systems = true;
        while check_for_new_ready_systems {
            check_for_new_ready_systems = false;

            ready_systems.clear();
            ready_systems.union_with(&self.ready_systems);

            for system_index in ready_systems.ones() {
                assert!(!self.running_systems.contains(system_index));
                // SAFETY: Caller assured that these systems are not running.
                // Therefore, no other reference to this system exists and there is no aliasing.
                let system = unsafe { &mut *context.environment.systems[system_index].get() };

                if !self.can_run(
                    system_index,
                    system,
                    &mut conditions,
                    context.environment.world_cell,
                ) {
                    // NOTE: exclusive systems with ambiguities are susceptible to
                    // being significantly displaced here (compared to single-threaded order)
                    // if systems after them in topological order can run
                    // if that becomes an issue, `break;` if exclusive system
                    continue;
                }

                self.ready_systems.set(system_index, false);

                // SAFETY: `can_run` returned true, which means that:
                // - It must have called `update_archetype_component_access` for each run condition.
                // - There can be no systems running whose accesses would conflict with any conditions.
                if unsafe {
                    !self.should_run(
                        system_index,
                        system,
                        &mut conditions,
                        context.environment.world_cell,
                    )
                } {
                    self.skip_system_and_signal_dependents(system_index);
                    // signal_dependents may have set more systems to ready.
                    check_for_new_ready_systems = true;
                    continue;
                }

                self.running_systems.insert(system_index);
                self.num_running_systems += 1;

                if self.system_task_metadata[system_index].is_exclusive {
                    // SAFETY: `can_run` returned true for this system,
                    // which means no systems are currently borrowed.
                    unsafe {
                        self.spawn_exclusive_system_task(context, system_index);
                    }
                    check_for_new_ready_systems = false;
                    break;
                }

                // SAFETY:
                // - Caller ensured no other reference to this system exists.
                // - `can_run` has been called, which calls `update_archetype_component_access` with this system.
                // - `can_run` returned true, so no systems with conflicting world access are running.
                unsafe {
                    self.spawn_system_task(context, system_index);
                }
            }
        }

        // give back
        self.ready_systems_copy = ready_systems;
    }

    fn can_run(
        &mut self,
        system_index: usize,
        system: &mut BoxedSystem,
        conditions: &mut Conditions,
        world: UnsafeWorldCell,
    ) -> bool {
        let system_meta = &self.system_task_metadata[system_index];
        if system_meta.is_exclusive && self.num_running_systems > 0 {
            return false;
        }

        if !system_meta.is_send && self.local_thread_running {
            return false;
        }

        // TODO: an earlier out if world's archetypes did not change
        for set_idx in conditions.sets_with_conditions_of_systems[system_index]
            .difference(&self.evaluated_sets)
        {
            for condition in &mut conditions.set_conditions[set_idx] {
                condition.update_archetype_component_access(world);
                if !condition
                    .archetype_component_access()
                    .is_compatible(&self.active_access)
                {
                    return false;
                }
            }
        }

        for condition in &mut conditions.system_conditions[system_index] {
            condition.update_archetype_component_access(world);
            if !condition
                .archetype_component_access()
                .is_compatible(&self.active_access)
            {
                return false;
            }
        }

        if !self.skipped_systems.contains(system_index) {
            system.update_archetype_component_access(world);
            if !system
                .archetype_component_access()
                .is_compatible(&self.active_access)
            {
                return false;
            }

            // PERF: use an optimized clear() + extend() operation
            let meta_access =
                &mut self.system_task_metadata[system_index].archetype_component_access;
            meta_access.clear();
            meta_access.extend(system.archetype_component_access());
        }

        true
    }

    /// # Safety
    /// * `world` must have permission to read any world data required by
    ///   the system's conditions: this includes conditions for the system
    ///   itself, and conditions for any of the system's sets.
    /// * `update_archetype_component` must have been called with `world`
    ///   for each run condition in `conditions`.
    unsafe fn should_run(
        &mut self,
        system_index: usize,
        _system: &BoxedSystem,
        conditions: &mut Conditions,
        world: UnsafeWorldCell,
    ) -> bool {
        let mut should_run = !self.skipped_systems.contains(system_index);
        for set_idx in conditions.sets_with_conditions_of_systems[system_index].ones() {
            if self.evaluated_sets.contains(set_idx) {
                continue;
            }

            // Evaluate the system set's conditions.
            // SAFETY:
            // - The caller ensures that `world` has permission to read any data
            //   required by the conditions.
            // - `update_archetype_component_access` has been called for each run condition.
            let set_conditions_met = unsafe {
                evaluate_and_fold_conditions(&mut conditions.set_conditions[set_idx], world)
            };

            if !set_conditions_met {
                self.skipped_systems
                    .union_with(&conditions.systems_in_sets_with_conditions[set_idx]);
            }

            should_run &= set_conditions_met;
            self.evaluated_sets.insert(set_idx);
        }

        // Evaluate the system's conditions.
        // SAFETY:
        // - The caller ensures that `world` has permission to read any data
        //   required by the conditions.
        // - `update_archetype_component_access` has been called for each run condition.
        let system_conditions_met = unsafe {
            evaluate_and_fold_conditions(&mut conditions.system_conditions[system_index], world)
        };

        if !system_conditions_met {
            self.skipped_systems.insert(system_index);
        }

        should_run &= system_conditions_met;

        should_run
    }

    /// # Safety
    /// - Caller must not alias systems that are running.
    /// - `world` must have permission to access the world data
    ///   used by the specified system.
    /// - `update_archetype_component_access` must have been called with `world`
    ///   on the system associated with `system_index`.
    unsafe fn spawn_system_task(&mut self, context: &Context, system_index: usize) {
        // SAFETY: this system is not running, no other reference exists
        let system = unsafe { &mut *context.environment.systems[system_index].get() };
        // Move the full context object into the new future.
        let context = *context;

        let system_meta = &self.system_task_metadata[system_index];

        let task = async move {
            let res = std::panic::catch_unwind(AssertUnwindSafe(|| {
                // SAFETY:
                // - The caller ensures that we have permission to
                // access the world data used by the system.
                // - `update_archetype_component_access` has been called.
                unsafe {
                    __rust_begin_short_backtrace::run_unsafe(
                        &mut **system,
                        context.environment.world_cell,
                    );
                };
            }));
            context.system_completed(system_index, res, system);
        };

        self.active_access
            .extend(&system_meta.archetype_component_access);

        if system_meta.is_send {
            context.scope.spawn(task);
        } else {
            self.local_thread_running = true;
            context.scope.spawn_on_external(task);
        }
    }

    /// # Safety
    /// Caller must ensure no systems are currently borrowed.
    unsafe fn spawn_exclusive_system_task(&mut self, context: &Context, system_index: usize) {
        // SAFETY: `can_run` returned true for this system, which means
        // that no other systems currently have access to the world.
        let world = unsafe { context.environment.world_cell.world_mut() };
        // SAFETY: this system is not running, no other reference exists
        let system = unsafe { &mut *context.environment.systems[system_index].get() };
        // Move the full context object into the new future.
        let context = *context;

        if is_apply_deferred(system) {
            // TODO: avoid allocation
            let unapplied_systems = self.unapplied_systems.clone();
            self.unapplied_systems.clear();
            let task = async move {
<<<<<<< HEAD
                let res = {
                    apply_deferred(&unapplied_systems, context.environment.systems, world)
                };
=======
                let res = apply_deferred(&unapplied_systems, context.environment.systems, world);
>>>>>>> b8e4d88f
                context.system_completed(system_index, res, system);
            };

            context.scope.spawn_on_scope(task);
        } else {
            let task = async move {
                let res = std::panic::catch_unwind(AssertUnwindSafe(|| {
<<<<<<< HEAD
                    system.run((), world);
=======
                    #[cfg(feature = "trace")]
                    let _span = system_span.enter();
                    __rust_begin_short_backtrace::run(&mut **system, world);
>>>>>>> b8e4d88f
                }));
                context.system_completed(system_index, res, system);
            };

            context.scope.spawn_on_scope(task);
        }

        self.exclusive_running = true;
        self.local_thread_running = true;
    }

    fn finish_system_and_handle_dependents(&mut self, result: SystemResult) {
        let SystemResult {
            system_index,
            success,
        } = result;

        if self.system_task_metadata[system_index].is_exclusive {
            self.exclusive_running = false;
        }

        if !self.system_task_metadata[system_index].is_send {
            self.local_thread_running = false;
        }

        debug_assert!(self.num_running_systems >= 1);
        self.num_running_systems -= 1;
        self.num_completed_systems += 1;
        self.running_systems.set(system_index, false);
        self.completed_systems.insert(system_index);
        self.unapplied_systems.insert(system_index);

        self.signal_dependents(system_index);

        if !success {
            self.stop_spawning_systems();
        }
    }

    fn skip_system_and_signal_dependents(&mut self, system_index: usize) {
        self.num_completed_systems += 1;
        self.completed_systems.insert(system_index);
        self.signal_dependents(system_index);
    }

    fn signal_dependents(&mut self, system_index: usize) {
        for &dep_idx in &self.system_task_metadata[system_index].dependents {
            let remaining = &mut self.num_dependencies_remaining[dep_idx];
            debug_assert!(*remaining >= 1);
            *remaining -= 1;
            if *remaining == 0 && !self.completed_systems.contains(dep_idx) {
                self.ready_systems.insert(dep_idx);
            }
        }
    }

    fn stop_spawning_systems(&mut self) {
        if !self.stop_spawning {
            self.num_systems = self.num_completed_systems + self.num_running_systems;
            self.stop_spawning = true;
        }
    }

    fn rebuild_active_access(&mut self) {
        self.active_access.clear();
        for index in self.running_systems.ones() {
            let system_meta = &self.system_task_metadata[index];
            self.active_access
                .extend(&system_meta.archetype_component_access);
        }
    }
}

fn apply_deferred(
    unapplied_systems: &FixedBitSet,
    systems: &[SyncUnsafeCell<BoxedSystem>],
    world: &mut World,
) -> Result<(), Box<dyn Any + Send>> {
    for system_index in unapplied_systems.ones() {
        // SAFETY: none of these systems are running, no other references exist
        let system = unsafe { &mut *systems[system_index].get() };
        let res = std::panic::catch_unwind(AssertUnwindSafe(|| {
            system.apply_deferred(world);
        }));
        if let Err(payload) = res {
            eprintln!(
                "Encountered a panic when applying buffers for system `{}`!",
                &*system.name()
            );
            return Err(payload);
        }
    }
    Ok(())
}

/// # Safety
/// - `world` must have permission to read any world data
///   required by `conditions`.
/// - `update_archetype_component_access` must have been called
///   with `world` for each condition in `conditions`.
unsafe fn evaluate_and_fold_conditions(
    conditions: &mut [BoxedCondition],
    world: UnsafeWorldCell,
) -> bool {
    // not short-circuiting is intentional
    #[allow(clippy::unnecessary_fold)]
    conditions
        .iter_mut()
        .map(|condition| {
            // SAFETY: The caller ensures that `world` has permission to
            // access any data required by the condition.
            unsafe { __rust_begin_short_backtrace::readonly_run_unsafe(&mut **condition, world) }
        })
        .fold(true, |acc, res| acc && res)
}

/// New-typed [`ThreadExecutor`] [`Resource`] that is used to run systems on the main thread
#[derive(Resource, Clone)]
pub struct MainThreadExecutor(pub Arc<ThreadExecutor<'static>>);

impl Default for MainThreadExecutor {
    fn default() -> Self {
        Self::new()
    }
}

impl MainThreadExecutor {
    /// Creates a new executor that can be used to run systems on the main thread.
    pub fn new() -> Self {
        MainThreadExecutor(TaskPool::get_thread_executor())
    }
}

#[cfg(test)]
mod tests {
    use crate::{
        self as bevy_ecs,
        prelude::Resource,
        schedule::{ExecutorKind, IntoSystemConfigs, Schedule},
        system::Commands,
        world::World,
    };

    #[derive(Resource)]
    struct R;

    #[test]
    fn skipped_systems_notify_dependents() {
        let mut world = World::new();
        let mut schedule = Schedule::default();
        schedule.set_executor_kind(ExecutorKind::MultiThreaded);
        schedule.add_systems(
            (
                (|| {}).run_if(|| false),
                // This system depends on a system that is always skipped.
                |mut commands: Commands| {
                    commands.insert_resource(R);
                },
            )
                .chain(),
        );
        schedule.run(&mut world);
        assert!(world.get_resource::<R>().is_some());
    }
}<|MERGE_RESOLUTION|>--- conflicted
+++ resolved
@@ -645,13 +645,7 @@
             let unapplied_systems = self.unapplied_systems.clone();
             self.unapplied_systems.clear();
             let task = async move {
-<<<<<<< HEAD
-                let res = {
-                    apply_deferred(&unapplied_systems, context.environment.systems, world)
-                };
-=======
                 let res = apply_deferred(&unapplied_systems, context.environment.systems, world);
->>>>>>> b8e4d88f
                 context.system_completed(system_index, res, system);
             };
 
@@ -659,13 +653,7 @@
         } else {
             let task = async move {
                 let res = std::panic::catch_unwind(AssertUnwindSafe(|| {
-<<<<<<< HEAD
-                    system.run((), world);
-=======
-                    #[cfg(feature = "trace")]
-                    let _span = system_span.enter();
                     __rust_begin_short_backtrace::run(&mut **system, world);
->>>>>>> b8e4d88f
                 }));
                 context.system_completed(system_index, res, system);
             };
