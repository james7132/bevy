--- conflicted
+++ resolved
@@ -26,12 +26,8 @@
 fixedbitset = "0.4"
 fxhash = "0.2"
 downcast-rs = "1.2"
-<<<<<<< HEAD
 nonmax = "0.5"
-serde = "1"
-=======
 serde = { version = "1", features = ["derive"] }
->>>>>>> e0c3c6d1
 
 [dev-dependencies]
 rand = "0.8"
