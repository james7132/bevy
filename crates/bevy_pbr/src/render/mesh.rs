--- conflicted
+++ resolved
@@ -259,7 +259,7 @@
 
 impl RenderMeshInstance {
     pub fn should_batch(&self) -> bool {
-        self.automatic_batching && self.material_bind_group_id.is_some()
+        self.automatic_batching && self.material_bind_group_id.get().is_some()
     }
 }
 
@@ -475,13 +475,8 @@
                 &mesh_instance.transforms,
                 maybe_lightmap.map(|lightmap| lightmap.uv_rect),
             ),
-<<<<<<< HEAD
-            mesh_instance.automatic_batching.then_some((
+            mesh_instance.should_batch().then_some((
                 mesh_instance.material_bind_group_id.get(),
-=======
-            mesh_instance.should_batch().then_some((
-                mesh_instance.material_bind_group_id,
->>>>>>> a7aee1d0
                 mesh_instance.mesh_asset_id,
                 maybe_lightmap.map(|lightmap| lightmap.image),
             )),
