use bevy_asset::{load_internal_asset, AssetId};
use bevy_core_pipeline::{
    core_3d::{AlphaMask3d, Opaque3d, Transmissive3d, Transparent3d, CORE_3D_DEPTH_FORMAT},
    deferred::{AlphaMask3dDeferred, Opaque3dDeferred},
};
use bevy_derive::{Deref, DerefMut};
use bevy_ecs::entity::EntityHashMap;
use bevy_ecs::{
    prelude::*,
    query::ROQueryItem,
    system::{lifetimeless::*, SystemParamItem, SystemState},
};
use bevy_math::{Affine3, Rect, UVec2, Vec4};
use bevy_render::{
    batching::{
<<<<<<< HEAD
        allocate_batch_buffer, batch_and_prepare_render_phase, clear_batch_buffer,
        reserve_batch_buffer, GetBatchData, NoAutomaticBatching,
=======
        batch_and_prepare_binned_render_phase, batch_and_prepare_sorted_render_phase,
        sort_binned_render_phase, write_batched_instance_buffer, GetBatchData, GetBinnedBatchData,
        NoAutomaticBatching,
>>>>>>> 24030d2a
    },
    mesh::*,
    render_asset::RenderAssets,
    render_phase::{PhaseItem, RenderCommand, RenderCommandResult, TrackedRenderPass},
    render_resource::*,
    renderer::{RenderDevice, RenderQueue},
    texture::{BevyDefault, DefaultImageSampler, GpuImage, ImageSampler, TextureFormatPixelInfo},
    view::{ViewTarget, ViewUniformOffset, ViewVisibility},
    Extract,
};
use bevy_transform::components::GlobalTransform;
use bevy_utils::{tracing::error, Entry, HashMap, Parallel};

#[cfg(debug_assertions)]
use bevy_utils::warn_once;

use crate::render::{
    morph::{
        extract_morphs, no_automatic_morph_batching, prepare_morphs, MorphIndices, MorphUniform,
    },
    skin::no_automatic_skin_batching,
};
use crate::*;

use self::irradiance_volume::IRRADIANCE_VOLUMES_ARE_USABLE;

use super::skin::SkinIndices;

#[derive(Default)]
pub struct MeshRenderPlugin;

pub const FORWARD_IO_HANDLE: Handle<Shader> = Handle::weak_from_u128(2645551199423808407);
pub const MESH_VIEW_TYPES_HANDLE: Handle<Shader> = Handle::weak_from_u128(8140454348013264787);
pub const MESH_VIEW_BINDINGS_HANDLE: Handle<Shader> = Handle::weak_from_u128(9076678235888822571);
pub const MESH_TYPES_HANDLE: Handle<Shader> = Handle::weak_from_u128(2506024101911992377);
pub const MESH_BINDINGS_HANDLE: Handle<Shader> = Handle::weak_from_u128(16831548636314682308);
pub const MESH_FUNCTIONS_HANDLE: Handle<Shader> = Handle::weak_from_u128(6300874327833745635);
pub const MESH_SHADER_HANDLE: Handle<Shader> = Handle::weak_from_u128(3252377289100772450);
pub const SKINNING_HANDLE: Handle<Shader> = Handle::weak_from_u128(13215291596265391738);
pub const MORPH_HANDLE: Handle<Shader> = Handle::weak_from_u128(970982813587607345);

/// How many textures are allowed in the view bind group layout (`@group(0)`) before
/// broader compatibility with WebGL and WebGPU is at risk, due to the minimum guaranteed
/// values for `MAX_TEXTURE_IMAGE_UNITS` (in WebGL) and `maxSampledTexturesPerShaderStage` (in WebGPU),
/// currently both at 16.
///
/// We use 10 here because it still leaves us, in a worst case scenario, with 6 textures for the other bind groups.
///
/// See: <https://gpuweb.github.io/gpuweb/#limits>
#[cfg(debug_assertions)]
pub const MESH_PIPELINE_VIEW_LAYOUT_SAFE_MAX_TEXTURES: usize = 10;

impl Plugin for MeshRenderPlugin {
    fn build(&self, app: &mut App) {
        load_internal_asset!(app, FORWARD_IO_HANDLE, "forward_io.wgsl", Shader::from_wgsl);
        load_internal_asset!(
            app,
            MESH_VIEW_TYPES_HANDLE,
            "mesh_view_types.wgsl",
            Shader::from_wgsl_with_defs,
            vec![
                ShaderDefVal::UInt(
                    "MAX_DIRECTIONAL_LIGHTS".into(),
                    MAX_DIRECTIONAL_LIGHTS as u32
                ),
                ShaderDefVal::UInt(
                    "MAX_CASCADES_PER_LIGHT".into(),
                    MAX_CASCADES_PER_LIGHT as u32,
                )
            ]
        );
        load_internal_asset!(
            app,
            MESH_VIEW_BINDINGS_HANDLE,
            "mesh_view_bindings.wgsl",
            Shader::from_wgsl
        );
        load_internal_asset!(app, MESH_TYPES_HANDLE, "mesh_types.wgsl", Shader::from_wgsl);
        load_internal_asset!(
            app,
            MESH_FUNCTIONS_HANDLE,
            "mesh_functions.wgsl",
            Shader::from_wgsl
        );
        load_internal_asset!(app, MESH_SHADER_HANDLE, "mesh.wgsl", Shader::from_wgsl);
        load_internal_asset!(app, SKINNING_HANDLE, "skinning.wgsl", Shader::from_wgsl);
        load_internal_asset!(app, MORPH_HANDLE, "morph.wgsl", Shader::from_wgsl);

        app.add_systems(
            PostUpdate,
            (no_automatic_skin_batching, no_automatic_morph_batching),
        );

        if let Ok(render_app) = app.get_sub_app_mut(RenderApp) {
            render_app
                .init_resource::<RenderMeshInstances>()
                .init_resource::<MeshBindGroups>()
                .init_resource::<SkinUniform>()
                .init_resource::<SkinIndices>()
                .init_resource::<MorphUniform>()
                .init_resource::<MorphIndices>()
                .allow_ambiguous_resource::<GpuArrayBufferPool<MeshUniform>>()
                .add_systems(
                    ExtractSchedule,
                    (extract_meshes, extract_skins, extract_morphs),
                )
                .add_systems(
                    Render,
                    (
                        clear_batch_buffer::<MeshPipeline>,
                        (
                            reserve_batch_buffer::<Opaque3d, MeshPipeline>,
                            reserve_batch_buffer::<Transmissive3d, MeshPipeline>,
                            reserve_batch_buffer::<Transparent3d, MeshPipeline>,
                            reserve_batch_buffer::<AlphaMask3d, MeshPipeline>,
                            reserve_batch_buffer::<Shadow, MeshPipeline>,
                            reserve_batch_buffer::<Opaque3dDeferred, MeshPipeline>,
                            reserve_batch_buffer::<AlphaMask3dDeferred, MeshPipeline>,
                        )
                            .in_set(RenderSet::PrepareResources)
                            .before(allocate_batch_buffer::<MeshPipeline>)
                            .after(clear_batch_buffer::<MeshPipeline>),
                        allocate_batch_buffer::<MeshPipeline>.in_set(RenderSet::PrepareResources),
                        (
                            sort_binned_render_phase::<Opaque3d>,
                            sort_binned_render_phase::<AlphaMask3d>,
                            sort_binned_render_phase::<Shadow>,
                            sort_binned_render_phase::<Opaque3dDeferred>,
                            sort_binned_render_phase::<AlphaMask3dDeferred>,
                        )
                            .in_set(RenderSet::PhaseSort),
                        (
                            batch_and_prepare_binned_render_phase::<Opaque3d, MeshPipeline>,
                            batch_and_prepare_sorted_render_phase::<Transmissive3d, MeshPipeline>,
                            batch_and_prepare_sorted_render_phase::<Transparent3d, MeshPipeline>,
                            batch_and_prepare_binned_render_phase::<AlphaMask3d, MeshPipeline>,
                            batch_and_prepare_binned_render_phase::<Shadow, MeshPipeline>,
                            batch_and_prepare_binned_render_phase::<Opaque3dDeferred, MeshPipeline>,
                            batch_and_prepare_binned_render_phase::<
                                AlphaMask3dDeferred,
                                MeshPipeline,
                            >,
                        )
                            .in_set(RenderSet::PrepareResources)
                            .after(allocate_batch_buffer::<MeshPipeline>),
                        prepare_skins.in_set(RenderSet::PrepareResources),
                        prepare_morphs.in_set(RenderSet::PrepareResources),
                        prepare_mesh_bind_group.in_set(RenderSet::PrepareBindGroups),
                        prepare_mesh_view_bind_groups.in_set(RenderSet::PrepareBindGroups),
                    ),
                );
        }
    }

    fn finish(&self, app: &mut App) {
        let mut mesh_bindings_shader_defs = Vec::with_capacity(1);

        if let Ok(render_app) = app.get_sub_app_mut(RenderApp) {
            if let Some(per_object_buffer_batch_size) = GpuArrayBuffer::<MeshUniform>::batch_size(
                render_app.world.resource::<RenderDevice>(),
            ) {
                mesh_bindings_shader_defs.push(ShaderDefVal::UInt(
                    "PER_OBJECT_BUFFER_BATCH_SIZE".into(),
                    per_object_buffer_batch_size,
                ));
            }

            render_app
                .insert_resource(GpuArrayBufferPool::<MeshUniform>::new(
                    render_app.world.resource::<RenderDevice>(),
                ))
                .init_resource::<MeshPipeline>();
        }

        // Load the mesh_bindings shader module here as it depends on runtime information about
        // whether storage buffers are supported, or the maximum uniform buffer binding size.
        load_internal_asset!(
            app,
            MESH_BINDINGS_HANDLE,
            "mesh_bindings.wgsl",
            Shader::from_wgsl_with_defs,
            mesh_bindings_shader_defs
        );
    }
}

#[derive(Component)]
pub struct MeshTransforms {
    pub transform: Affine3,
    pub previous_transform: Affine3,
    pub flags: u32,
}

#[derive(ShaderType, Clone)]
pub struct MeshUniform {
    // Affine 4x3 matrices transposed to 3x4
    pub transform: [Vec4; 3],
    pub previous_transform: [Vec4; 3],
    // 3x3 matrix packed in mat2x4 and f32 as:
    //   [0].xyz, [1].x,
    //   [1].yz, [2].xy
    //   [2].z
    pub inverse_transpose_model_a: [Vec4; 2],
    pub inverse_transpose_model_b: f32,
    pub flags: u32,
    // Four 16-bit unsigned normalized UV values packed into a `UVec2`:
    //
    //                         <--- MSB                   LSB --->
    //                         +---- min v ----+ +---- min u ----+
    //     lightmap_uv_rect.x: vvvvvvvv vvvvvvvv uuuuuuuu uuuuuuuu,
    //                         +---- max v ----+ +---- max u ----+
    //     lightmap_uv_rect.y: VVVVVVVV VVVVVVVV UUUUUUUU UUUUUUUU,
    //
    // (MSB: most significant bit; LSB: least significant bit.)
    pub lightmap_uv_rect: UVec2,
}

impl MeshUniform {
    pub fn new(mesh_transforms: &MeshTransforms, maybe_lightmap_uv_rect: Option<Rect>) -> Self {
        let (inverse_transpose_model_a, inverse_transpose_model_b) =
            mesh_transforms.transform.inverse_transpose_3x3();
        Self {
            transform: mesh_transforms.transform.to_transpose(),
            previous_transform: mesh_transforms.previous_transform.to_transpose(),
            lightmap_uv_rect: lightmap::pack_lightmap_uv_rect(maybe_lightmap_uv_rect),
            inverse_transpose_model_a,
            inverse_transpose_model_b,
            flags: mesh_transforms.flags,
        }
    }
}

// NOTE: These must match the bit flags in bevy_pbr/src/render/mesh_types.wgsl!
bitflags::bitflags! {
    #[repr(transparent)]
    pub struct MeshFlags: u32 {
        const SHADOW_RECEIVER             = 1 << 0;
        const TRANSMITTED_SHADOW_RECEIVER = 1 << 1;
        // Indicates the sign of the determinant of the 3x3 model matrix. If the sign is positive,
        // then the flag should be set, else it should not be set.
        const SIGN_DETERMINANT_MODEL_3X3  = 1 << 31;
        const NONE                        = 0;
        const UNINITIALIZED               = 0xFFFF;
    }
}

pub struct RenderMeshInstance {
    pub transforms: MeshTransforms,
    pub mesh_asset_id: AssetId<Mesh>,
    pub material_bind_group_id: AtomicMaterialBindGroupId,
    pub shadow_caster: bool,
    pub automatic_batching: bool,
}

impl RenderMeshInstance {
    pub fn should_batch(&self) -> bool {
        self.automatic_batching && self.material_bind_group_id.get().is_some()
    }
}

#[derive(Default, Resource, Deref, DerefMut)]
pub struct RenderMeshInstances(EntityHashMap<RenderMeshInstance>);

pub fn extract_meshes(
    mut render_mesh_instances: ResMut<RenderMeshInstances>,
    mut thread_local_queues: Local<Parallel<Vec<(Entity, RenderMeshInstance)>>>,
    meshes_query: Extract<
        Query<(
            Entity,
            &ViewVisibility,
            &GlobalTransform,
            Option<&PreviousGlobalTransform>,
            &Handle<Mesh>,
            Has<NotShadowReceiver>,
            Has<TransmittedShadowReceiver>,
            Has<NotShadowCaster>,
            Has<NoAutomaticBatching>,
        )>,
    >,
) {
    meshes_query.par_iter().for_each(
        |(
            entity,
            view_visibility,
            transform,
            previous_transform,
            handle,
            not_shadow_receiver,
            transmitted_receiver,
            not_shadow_caster,
            no_automatic_batching,
        )| {
            if !view_visibility.get() {
                return;
            }
            let transform = transform.affine();
            let previous_transform = previous_transform.map(|t| t.0).unwrap_or(transform);
            let mut flags = if not_shadow_receiver {
                MeshFlags::empty()
            } else {
                MeshFlags::SHADOW_RECEIVER
            };
            if transmitted_receiver {
                flags |= MeshFlags::TRANSMITTED_SHADOW_RECEIVER;
            }
            if transform.matrix3.determinant().is_sign_positive() {
                flags |= MeshFlags::SIGN_DETERMINANT_MODEL_3X3;
            }
            let transforms = MeshTransforms {
                transform: (&transform).into(),
                previous_transform: (&previous_transform).into(),
                flags: flags.bits(),
            };
            thread_local_queues.scope(|queue| {
                queue.push((
                    entity,
                    RenderMeshInstance {
                        mesh_asset_id: handle.id(),
                        transforms,
                        shadow_caster: !not_shadow_caster,
                        material_bind_group_id: AtomicMaterialBindGroupId::default(),
                        automatic_batching: !no_automatic_batching,
                    },
                ));
            });
        },
    );

    render_mesh_instances.clear();
    for queue in thread_local_queues.iter_mut() {
        render_mesh_instances.extend(queue.drain(..));
    }
}

#[derive(Resource, Clone)]
pub struct MeshPipeline {
    view_layouts: [MeshPipelineViewLayout; MeshPipelineViewLayoutKey::COUNT],
    // This dummy white texture is to be used in place of optional StandardMaterial textures
    pub dummy_white_gpu_image: GpuImage,
    pub clustered_forward_buffer_binding_type: BufferBindingType,
    pub mesh_layouts: MeshLayouts,
    /// `MeshUniform`s are stored in arrays in buffers. If storage buffers are available, they
    /// are used and this will be `None`, otherwise uniform buffers will be used with batches
    /// of this many `MeshUniform`s, stored at dynamic offsets within the uniform buffer.
    /// Use code like this in custom shaders:
    /// ```wgsl
    /// ##ifdef PER_OBJECT_BUFFER_BATCH_SIZE
    /// @group(1) @binding(0) var<uniform> mesh: array<Mesh, #{PER_OBJECT_BUFFER_BATCH_SIZE}u>;
    /// ##else
    /// @group(1) @binding(0) var<storage> mesh: array<Mesh>;
    /// ##endif // PER_OBJECT_BUFFER_BATCH_SIZE
    /// ```
    pub per_object_buffer_batch_size: Option<u32>,

    /// Whether binding arrays (a.k.a. bindless textures) are usable on the
    /// current render device.
    ///
    /// This affects whether reflection probes can be used.
    pub binding_arrays_are_usable: bool,
}

impl FromWorld for MeshPipeline {
    fn from_world(world: &mut World) -> Self {
        let mut system_state: SystemState<(
            Res<RenderDevice>,
            Res<DefaultImageSampler>,
            Res<RenderQueue>,
        )> = SystemState::new(world);
        let (render_device, default_sampler, render_queue) = system_state.get_mut(world);
        let clustered_forward_buffer_binding_type = render_device
            .get_supported_read_only_binding_type(CLUSTERED_FORWARD_STORAGE_BUFFER_COUNT);

        let view_layouts =
            generate_view_layouts(&render_device, clustered_forward_buffer_binding_type);

        // A 1x1x1 'all 1.0' texture to use as a dummy texture to use in place of optional StandardMaterial textures
        let dummy_white_gpu_image = {
            let image = Image::default();
            let texture = render_device.create_texture(&image.texture_descriptor);
            let sampler = match image.sampler {
                ImageSampler::Default => (**default_sampler).clone(),
                ImageSampler::Descriptor(ref descriptor) => {
                    render_device.create_sampler(&descriptor.as_wgpu())
                }
            };

            let format_size = image.texture_descriptor.format.pixel_size();
            render_queue.write_texture(
                texture.as_image_copy(),
                &image.data,
                ImageDataLayout {
                    offset: 0,
                    bytes_per_row: Some(image.width() * format_size as u32),
                    rows_per_image: None,
                },
                image.texture_descriptor.size,
            );

            let texture_view = texture.create_view(&TextureViewDescriptor::default());
            GpuImage {
                texture,
                texture_view,
                texture_format: image.texture_descriptor.format,
                sampler,
                size: image.size(),
                mip_level_count: image.texture_descriptor.mip_level_count,
            }
        };

        MeshPipeline {
            view_layouts,
            clustered_forward_buffer_binding_type,
            dummy_white_gpu_image,
            mesh_layouts: MeshLayouts::new(&render_device),
            per_object_buffer_batch_size: GpuArrayBuffer::<MeshUniform>::batch_size(&render_device),
            binding_arrays_are_usable: binding_arrays_are_usable(&render_device),
        }
    }
}

impl MeshPipeline {
    pub fn get_image_texture<'a>(
        &'a self,
        gpu_images: &'a RenderAssets<Image>,
        handle_option: &Option<Handle<Image>>,
    ) -> Option<(&'a TextureView, &'a Sampler)> {
        if let Some(handle) = handle_option {
            let gpu_image = gpu_images.get(handle)?;
            Some((&gpu_image.texture_view, &gpu_image.sampler))
        } else {
            Some((
                &self.dummy_white_gpu_image.texture_view,
                &self.dummy_white_gpu_image.sampler,
            ))
        }
    }

    pub fn get_view_layout(&self, layout_key: MeshPipelineViewLayoutKey) -> &BindGroupLayout {
        let index = layout_key.bits() as usize;
        let layout = &self.view_layouts[index];

        #[cfg(debug_assertions)]
        if layout.texture_count > MESH_PIPELINE_VIEW_LAYOUT_SAFE_MAX_TEXTURES {
            // Issue our own warning here because Naga's error message is a bit cryptic in this situation
            warn_once!("Too many textures in mesh pipeline view layout, this might cause us to hit `wgpu::Limits::max_sampled_textures_per_shader_stage` in some environments.");
        }

        &layout.bind_group_layout
    }
}

impl GetBatchData for MeshPipeline {
    type Param = (SRes<RenderMeshInstances>, SRes<RenderLightmaps>);
    // The material bind group ID, the mesh ID, and the lightmap ID,
    // respectively.
    type CompareData = (MaterialBindGroupId, AssetId<Mesh>, Option<AssetId<Image>>);

    type BufferData = MeshUniform;

    fn get_batch_data(
        (mesh_instances, lightmaps): &SystemParamItem<Self::Param>,
        entity: Entity,
    ) -> Option<(Self::BufferData, Option<Self::CompareData>)> {
        let mesh_instance = mesh_instances.get(&entity)?;
        let maybe_lightmap = lightmaps.render_lightmaps.get(&entity);

        Some((
            MeshUniform::new(
                &mesh_instance.transforms,
                maybe_lightmap.map(|lightmap| lightmap.uv_rect),
            ),
            mesh_instance.should_batch().then_some((
                mesh_instance.material_bind_group_id.get(),
                mesh_instance.mesh_asset_id,
                maybe_lightmap.map(|lightmap| lightmap.image),
            )),
        ))
    }
}

impl GetBinnedBatchData for MeshPipeline {
    type Param = (SRes<RenderMeshInstances>, SRes<RenderLightmaps>);

    type BufferData = MeshUniform;

    fn get_batch_data(
        (mesh_instances, lightmaps): &SystemParamItem<Self::Param>,
        entity: Entity,
    ) -> Option<Self::BufferData> {
        let mesh_instance = mesh_instances.get(&entity)?;
        let maybe_lightmap = lightmaps.render_lightmaps.get(&entity);

        Some(MeshUniform::new(
            &mesh_instance.transforms,
            maybe_lightmap.map(|lightmap| lightmap.uv_rect),
        ))
    }
}

bitflags::bitflags! {
    #[derive(Clone, Copy, Debug, PartialEq, Eq, Hash)]
    #[repr(transparent)]
    // NOTE: Apparently quadro drivers support up to 64x MSAA.
    /// MSAA uses the highest 3 bits for the MSAA log2(sample count) to support up to 128x MSAA.
    pub struct MeshPipelineKey: u32 {
        const NONE                              = 0;
        const HDR                               = 1 << 0;
        const TONEMAP_IN_SHADER                 = 1 << 1;
        const DEBAND_DITHER                     = 1 << 2;
        const DEPTH_PREPASS                     = 1 << 3;
        const NORMAL_PREPASS                    = 1 << 4;
        const DEFERRED_PREPASS                  = 1 << 5;
        const MOTION_VECTOR_PREPASS             = 1 << 6;
        const MAY_DISCARD                       = 1 << 7; // Guards shader codepaths that may discard, allowing early depth tests in most cases
                                                            // See: https://www.khronos.org/opengl/wiki/Early_Fragment_Test
        const ENVIRONMENT_MAP                   = 1 << 8;
        const SCREEN_SPACE_AMBIENT_OCCLUSION    = 1 << 9;
        const DEPTH_CLAMP_ORTHO                 = 1 << 10;
        const TEMPORAL_JITTER                   = 1 << 11;
        const MORPH_TARGETS                     = 1 << 12;
        const READS_VIEW_TRANSMISSION_TEXTURE   = 1 << 13;
        const LIGHTMAPPED                       = 1 << 14;
        const IRRADIANCE_VOLUME                 = 1 << 15;
        const BLEND_RESERVED_BITS               = Self::BLEND_MASK_BITS << Self::BLEND_SHIFT_BITS; // ← Bitmask reserving bits for the blend state
        const BLEND_OPAQUE                      = 0 << Self::BLEND_SHIFT_BITS;                   // ← Values are just sequential within the mask, and can range from 0 to 3
        const BLEND_PREMULTIPLIED_ALPHA         = 1 << Self::BLEND_SHIFT_BITS;                   //
        const BLEND_MULTIPLY                    = 2 << Self::BLEND_SHIFT_BITS;                   // ← We still have room for one more value without adding more bits
        const BLEND_ALPHA                       = 3 << Self::BLEND_SHIFT_BITS;
        const MSAA_RESERVED_BITS                = Self::MSAA_MASK_BITS << Self::MSAA_SHIFT_BITS;
        const PRIMITIVE_TOPOLOGY_RESERVED_BITS  = Self::PRIMITIVE_TOPOLOGY_MASK_BITS << Self::PRIMITIVE_TOPOLOGY_SHIFT_BITS;
        const TONEMAP_METHOD_RESERVED_BITS      = Self::TONEMAP_METHOD_MASK_BITS << Self::TONEMAP_METHOD_SHIFT_BITS;
        const TONEMAP_METHOD_NONE               = 0 << Self::TONEMAP_METHOD_SHIFT_BITS;
        const TONEMAP_METHOD_REINHARD           = 1 << Self::TONEMAP_METHOD_SHIFT_BITS;
        const TONEMAP_METHOD_REINHARD_LUMINANCE = 2 << Self::TONEMAP_METHOD_SHIFT_BITS;
        const TONEMAP_METHOD_ACES_FITTED        = 3 << Self::TONEMAP_METHOD_SHIFT_BITS;
        const TONEMAP_METHOD_AGX                = 4 << Self::TONEMAP_METHOD_SHIFT_BITS;
        const TONEMAP_METHOD_SOMEWHAT_BORING_DISPLAY_TRANSFORM = 5 << Self::TONEMAP_METHOD_SHIFT_BITS;
        const TONEMAP_METHOD_TONY_MC_MAPFACE     = 6 << Self::TONEMAP_METHOD_SHIFT_BITS;
        const TONEMAP_METHOD_BLENDER_FILMIC      = 7 << Self::TONEMAP_METHOD_SHIFT_BITS;
        const SHADOW_FILTER_METHOD_RESERVED_BITS = Self::SHADOW_FILTER_METHOD_MASK_BITS << Self::SHADOW_FILTER_METHOD_SHIFT_BITS;
        const SHADOW_FILTER_METHOD_HARDWARE_2X2  = 0 << Self::SHADOW_FILTER_METHOD_SHIFT_BITS;
        const SHADOW_FILTER_METHOD_CASTANO_13    = 1 << Self::SHADOW_FILTER_METHOD_SHIFT_BITS;
        const SHADOW_FILTER_METHOD_JIMENEZ_14    = 2 << Self::SHADOW_FILTER_METHOD_SHIFT_BITS;
        const VIEW_PROJECTION_RESERVED_BITS     = Self::VIEW_PROJECTION_MASK_BITS << Self::VIEW_PROJECTION_SHIFT_BITS;
        const VIEW_PROJECTION_NONSTANDARD       = 0 << Self::VIEW_PROJECTION_SHIFT_BITS;
        const VIEW_PROJECTION_PERSPECTIVE       = 1 << Self::VIEW_PROJECTION_SHIFT_BITS;
        const VIEW_PROJECTION_ORTHOGRAPHIC      = 2 << Self::VIEW_PROJECTION_SHIFT_BITS;
        const VIEW_PROJECTION_RESERVED          = 3 << Self::VIEW_PROJECTION_SHIFT_BITS;
        const SCREEN_SPACE_SPECULAR_TRANSMISSION_RESERVED_BITS = Self::SCREEN_SPACE_SPECULAR_TRANSMISSION_MASK_BITS << Self::SCREEN_SPACE_SPECULAR_TRANSMISSION_SHIFT_BITS;
        const SCREEN_SPACE_SPECULAR_TRANSMISSION_LOW = 0 << Self::SCREEN_SPACE_SPECULAR_TRANSMISSION_SHIFT_BITS;
        const SCREEN_SPACE_SPECULAR_TRANSMISSION_MEDIUM = 1 << Self::SCREEN_SPACE_SPECULAR_TRANSMISSION_SHIFT_BITS;
        const SCREEN_SPACE_SPECULAR_TRANSMISSION_HIGH = 2 << Self::SCREEN_SPACE_SPECULAR_TRANSMISSION_SHIFT_BITS;
        const SCREEN_SPACE_SPECULAR_TRANSMISSION_ULTRA = 3 << Self::SCREEN_SPACE_SPECULAR_TRANSMISSION_SHIFT_BITS;
    }
}

impl MeshPipelineKey {
    const MSAA_MASK_BITS: u32 = 0b111;
    const MSAA_SHIFT_BITS: u32 = 32 - Self::MSAA_MASK_BITS.count_ones();

    const PRIMITIVE_TOPOLOGY_MASK_BITS: u32 = 0b111;
    const PRIMITIVE_TOPOLOGY_SHIFT_BITS: u32 =
        Self::MSAA_SHIFT_BITS - Self::PRIMITIVE_TOPOLOGY_MASK_BITS.count_ones();

    const BLEND_MASK_BITS: u32 = 0b11;
    const BLEND_SHIFT_BITS: u32 =
        Self::PRIMITIVE_TOPOLOGY_SHIFT_BITS - Self::BLEND_MASK_BITS.count_ones();

    const TONEMAP_METHOD_MASK_BITS: u32 = 0b111;
    const TONEMAP_METHOD_SHIFT_BITS: u32 =
        Self::BLEND_SHIFT_BITS - Self::TONEMAP_METHOD_MASK_BITS.count_ones();

    const SHADOW_FILTER_METHOD_MASK_BITS: u32 = 0b11;
    const SHADOW_FILTER_METHOD_SHIFT_BITS: u32 =
        Self::TONEMAP_METHOD_SHIFT_BITS - Self::SHADOW_FILTER_METHOD_MASK_BITS.count_ones();

    const VIEW_PROJECTION_MASK_BITS: u32 = 0b11;
    const VIEW_PROJECTION_SHIFT_BITS: u32 =
        Self::SHADOW_FILTER_METHOD_SHIFT_BITS - Self::VIEW_PROJECTION_MASK_BITS.count_ones();

    const SCREEN_SPACE_SPECULAR_TRANSMISSION_MASK_BITS: u32 = 0b11;
    const SCREEN_SPACE_SPECULAR_TRANSMISSION_SHIFT_BITS: u32 = Self::VIEW_PROJECTION_SHIFT_BITS
        - Self::SCREEN_SPACE_SPECULAR_TRANSMISSION_MASK_BITS.count_ones();

    pub fn from_msaa_samples(msaa_samples: u32) -> Self {
        let msaa_bits =
            (msaa_samples.trailing_zeros() & Self::MSAA_MASK_BITS) << Self::MSAA_SHIFT_BITS;
        Self::from_bits_retain(msaa_bits)
    }

    pub fn from_hdr(hdr: bool) -> Self {
        if hdr {
            MeshPipelineKey::HDR
        } else {
            MeshPipelineKey::NONE
        }
    }

    pub fn msaa_samples(&self) -> u32 {
        1 << ((self.bits() >> Self::MSAA_SHIFT_BITS) & Self::MSAA_MASK_BITS)
    }

    pub fn from_primitive_topology(primitive_topology: PrimitiveTopology) -> Self {
        let primitive_topology_bits = ((primitive_topology as u32)
            & Self::PRIMITIVE_TOPOLOGY_MASK_BITS)
            << Self::PRIMITIVE_TOPOLOGY_SHIFT_BITS;
        Self::from_bits_retain(primitive_topology_bits)
    }

    pub fn primitive_topology(&self) -> PrimitiveTopology {
        let primitive_topology_bits = (self.bits() >> Self::PRIMITIVE_TOPOLOGY_SHIFT_BITS)
            & Self::PRIMITIVE_TOPOLOGY_MASK_BITS;
        match primitive_topology_bits {
            x if x == PrimitiveTopology::PointList as u32 => PrimitiveTopology::PointList,
            x if x == PrimitiveTopology::LineList as u32 => PrimitiveTopology::LineList,
            x if x == PrimitiveTopology::LineStrip as u32 => PrimitiveTopology::LineStrip,
            x if x == PrimitiveTopology::TriangleList as u32 => PrimitiveTopology::TriangleList,
            x if x == PrimitiveTopology::TriangleStrip as u32 => PrimitiveTopology::TriangleStrip,
            _ => PrimitiveTopology::default(),
        }
    }
}

fn is_skinned(layout: &MeshVertexBufferLayoutRef) -> bool {
    layout.0.contains(Mesh::ATTRIBUTE_JOINT_INDEX)
        && layout.0.contains(Mesh::ATTRIBUTE_JOINT_WEIGHT)
}
pub fn setup_morph_and_skinning_defs(
    mesh_layouts: &MeshLayouts,
    layout: &MeshVertexBufferLayoutRef,
    offset: u32,
    key: &MeshPipelineKey,
    shader_defs: &mut Vec<ShaderDefVal>,
    vertex_attributes: &mut Vec<VertexAttributeDescriptor>,
) -> BindGroupLayout {
    let mut add_skin_data = || {
        shader_defs.push("SKINNED".into());
        vertex_attributes.push(Mesh::ATTRIBUTE_JOINT_INDEX.at_shader_location(offset));
        vertex_attributes.push(Mesh::ATTRIBUTE_JOINT_WEIGHT.at_shader_location(offset + 1));
    };
    let is_morphed = key.intersects(MeshPipelineKey::MORPH_TARGETS);
    let is_lightmapped = key.intersects(MeshPipelineKey::LIGHTMAPPED);
    match (is_skinned(layout), is_morphed, is_lightmapped) {
        (true, false, _) => {
            add_skin_data();
            mesh_layouts.skinned.clone()
        }
        (true, true, _) => {
            add_skin_data();
            shader_defs.push("MORPH_TARGETS".into());
            mesh_layouts.morphed_skinned.clone()
        }
        (false, true, _) => {
            shader_defs.push("MORPH_TARGETS".into());
            mesh_layouts.morphed.clone()
        }
        (false, false, true) => mesh_layouts.lightmapped.clone(),
        (false, false, false) => mesh_layouts.model_only.clone(),
    }
}

impl SpecializedMeshPipeline for MeshPipeline {
    type Key = MeshPipelineKey;

    fn specialize(
        &self,
        key: Self::Key,
        layout: &MeshVertexBufferLayoutRef,
    ) -> Result<RenderPipelineDescriptor, SpecializedMeshPipelineError> {
        let mut shader_defs = Vec::new();
        let mut vertex_attributes = Vec::new();

        // Let the shader code know that it's running in a mesh pipeline.
        shader_defs.push("MESH_PIPELINE".into());

        shader_defs.push("VERTEX_OUTPUT_INSTANCE_INDEX".into());

        if layout.0.contains(Mesh::ATTRIBUTE_POSITION) {
            shader_defs.push("VERTEX_POSITIONS".into());
            vertex_attributes.push(Mesh::ATTRIBUTE_POSITION.at_shader_location(0));
        }

        if layout.0.contains(Mesh::ATTRIBUTE_NORMAL) {
            shader_defs.push("VERTEX_NORMALS".into());
            vertex_attributes.push(Mesh::ATTRIBUTE_NORMAL.at_shader_location(1));
        }

        if layout.0.contains(Mesh::ATTRIBUTE_UV_0) {
            shader_defs.push("VERTEX_UVS".into());
            vertex_attributes.push(Mesh::ATTRIBUTE_UV_0.at_shader_location(2));
        }

        if layout.0.contains(Mesh::ATTRIBUTE_UV_1) {
            shader_defs.push("VERTEX_UVS_B".into());
            vertex_attributes.push(Mesh::ATTRIBUTE_UV_1.at_shader_location(3));
        }

        if layout.0.contains(Mesh::ATTRIBUTE_TANGENT) {
            shader_defs.push("VERTEX_TANGENTS".into());
            vertex_attributes.push(Mesh::ATTRIBUTE_TANGENT.at_shader_location(4));
        }

        if layout.0.contains(Mesh::ATTRIBUTE_COLOR) {
            shader_defs.push("VERTEX_COLORS".into());
            vertex_attributes.push(Mesh::ATTRIBUTE_COLOR.at_shader_location(5));
        }

        if cfg!(feature = "pbr_transmission_textures") {
            shader_defs.push("PBR_TRANSMISSION_TEXTURES_SUPPORTED".into());
        }

        let mut bind_group_layout = vec![self.get_view_layout(key.into()).clone()];

        if key.msaa_samples() > 1 {
            shader_defs.push("MULTISAMPLED".into());
        };

        bind_group_layout.push(setup_morph_and_skinning_defs(
            &self.mesh_layouts,
            layout,
            6,
            &key,
            &mut shader_defs,
            &mut vertex_attributes,
        ));

        if key.contains(MeshPipelineKey::SCREEN_SPACE_AMBIENT_OCCLUSION) {
            shader_defs.push("SCREEN_SPACE_AMBIENT_OCCLUSION".into());
        }

        let vertex_buffer_layout = layout.0.get_layout(&vertex_attributes)?;

        let (label, blend, depth_write_enabled);
        let pass = key.intersection(MeshPipelineKey::BLEND_RESERVED_BITS);
        let mut is_opaque = false;
        if pass == MeshPipelineKey::BLEND_ALPHA {
            label = "alpha_blend_mesh_pipeline".into();
            blend = Some(BlendState::ALPHA_BLENDING);
            // For the transparent pass, fragments that are closer will be alpha blended
            // but their depth is not written to the depth buffer
            depth_write_enabled = false;
        } else if pass == MeshPipelineKey::BLEND_PREMULTIPLIED_ALPHA {
            label = "premultiplied_alpha_mesh_pipeline".into();
            blend = Some(BlendState::PREMULTIPLIED_ALPHA_BLENDING);
            shader_defs.push("PREMULTIPLY_ALPHA".into());
            shader_defs.push("BLEND_PREMULTIPLIED_ALPHA".into());
            // For the transparent pass, fragments that are closer will be alpha blended
            // but their depth is not written to the depth buffer
            depth_write_enabled = false;
        } else if pass == MeshPipelineKey::BLEND_MULTIPLY {
            label = "multiply_mesh_pipeline".into();
            blend = Some(BlendState {
                color: BlendComponent {
                    src_factor: BlendFactor::Dst,
                    dst_factor: BlendFactor::OneMinusSrcAlpha,
                    operation: BlendOperation::Add,
                },
                alpha: BlendComponent::OVER,
            });
            shader_defs.push("PREMULTIPLY_ALPHA".into());
            shader_defs.push("BLEND_MULTIPLY".into());
            // For the multiply pass, fragments that are closer will be alpha blended
            // but their depth is not written to the depth buffer
            depth_write_enabled = false;
        } else {
            label = "opaque_mesh_pipeline".into();
            // BlendState::REPLACE is not needed here, and None will be potentially much faster in some cases
            blend = None;
            // For the opaque and alpha mask passes, fragments that are closer will replace
            // the current fragment value in the output and the depth is written to the
            // depth buffer
            depth_write_enabled = true;
            is_opaque = !key.contains(MeshPipelineKey::READS_VIEW_TRANSMISSION_TEXTURE);
        }

        if key.contains(MeshPipelineKey::NORMAL_PREPASS) {
            shader_defs.push("NORMAL_PREPASS".into());
        }

        if key.contains(MeshPipelineKey::DEPTH_PREPASS) {
            shader_defs.push("DEPTH_PREPASS".into());
        }

        if key.contains(MeshPipelineKey::MOTION_VECTOR_PREPASS) {
            shader_defs.push("MOTION_VECTOR_PREPASS".into());
        }

        if key.contains(MeshPipelineKey::DEFERRED_PREPASS) {
            shader_defs.push("DEFERRED_PREPASS".into());
        }

        if key.contains(MeshPipelineKey::NORMAL_PREPASS) && key.msaa_samples() == 1 && is_opaque {
            shader_defs.push("LOAD_PREPASS_NORMALS".into());
        }

        let view_projection = key.intersection(MeshPipelineKey::VIEW_PROJECTION_RESERVED_BITS);
        if view_projection == MeshPipelineKey::VIEW_PROJECTION_NONSTANDARD {
            shader_defs.push("VIEW_PROJECTION_NONSTANDARD".into());
        } else if view_projection == MeshPipelineKey::VIEW_PROJECTION_PERSPECTIVE {
            shader_defs.push("VIEW_PROJECTION_PERSPECTIVE".into());
        } else if view_projection == MeshPipelineKey::VIEW_PROJECTION_ORTHOGRAPHIC {
            shader_defs.push("VIEW_PROJECTION_ORTHOGRAPHIC".into());
        }

        #[cfg(all(feature = "webgl", target_arch = "wasm32", not(feature = "webgpu")))]
        shader_defs.push("WEBGL2".into());

        if key.contains(MeshPipelineKey::TONEMAP_IN_SHADER) {
            shader_defs.push("TONEMAP_IN_SHADER".into());

            let method = key.intersection(MeshPipelineKey::TONEMAP_METHOD_RESERVED_BITS);

            if method == MeshPipelineKey::TONEMAP_METHOD_NONE {
                shader_defs.push("TONEMAP_METHOD_NONE".into());
            } else if method == MeshPipelineKey::TONEMAP_METHOD_REINHARD {
                shader_defs.push("TONEMAP_METHOD_REINHARD".into());
            } else if method == MeshPipelineKey::TONEMAP_METHOD_REINHARD_LUMINANCE {
                shader_defs.push("TONEMAP_METHOD_REINHARD_LUMINANCE".into());
            } else if method == MeshPipelineKey::TONEMAP_METHOD_ACES_FITTED {
                shader_defs.push("TONEMAP_METHOD_ACES_FITTED ".into());
            } else if method == MeshPipelineKey::TONEMAP_METHOD_AGX {
                shader_defs.push("TONEMAP_METHOD_AGX".into());
            } else if method == MeshPipelineKey::TONEMAP_METHOD_SOMEWHAT_BORING_DISPLAY_TRANSFORM {
                shader_defs.push("TONEMAP_METHOD_SOMEWHAT_BORING_DISPLAY_TRANSFORM".into());
            } else if method == MeshPipelineKey::TONEMAP_METHOD_BLENDER_FILMIC {
                shader_defs.push("TONEMAP_METHOD_BLENDER_FILMIC".into());
            } else if method == MeshPipelineKey::TONEMAP_METHOD_TONY_MC_MAPFACE {
                shader_defs.push("TONEMAP_METHOD_TONY_MC_MAPFACE".into());
            }

            // Debanding is tied to tonemapping in the shader, cannot run without it.
            if key.contains(MeshPipelineKey::DEBAND_DITHER) {
                shader_defs.push("DEBAND_DITHER".into());
            }
        }

        if key.contains(MeshPipelineKey::MAY_DISCARD) {
            shader_defs.push("MAY_DISCARD".into());
        }

        if key.contains(MeshPipelineKey::ENVIRONMENT_MAP) {
            shader_defs.push("ENVIRONMENT_MAP".into());
        }

        if key.contains(MeshPipelineKey::IRRADIANCE_VOLUME) && IRRADIANCE_VOLUMES_ARE_USABLE {
            shader_defs.push("IRRADIANCE_VOLUME".into());
        }

        if key.contains(MeshPipelineKey::LIGHTMAPPED) {
            shader_defs.push("LIGHTMAP".into());
        }

        if key.contains(MeshPipelineKey::TEMPORAL_JITTER) {
            shader_defs.push("TEMPORAL_JITTER".into());
        }

        let shadow_filter_method =
            key.intersection(MeshPipelineKey::SHADOW_FILTER_METHOD_RESERVED_BITS);
        if shadow_filter_method == MeshPipelineKey::SHADOW_FILTER_METHOD_HARDWARE_2X2 {
            shader_defs.push("SHADOW_FILTER_METHOD_HARDWARE_2X2".into());
        } else if shadow_filter_method == MeshPipelineKey::SHADOW_FILTER_METHOD_CASTANO_13 {
            shader_defs.push("SHADOW_FILTER_METHOD_CASTANO_13".into());
        } else if shadow_filter_method == MeshPipelineKey::SHADOW_FILTER_METHOD_JIMENEZ_14 {
            shader_defs.push("SHADOW_FILTER_METHOD_JIMENEZ_14".into());
        }

        let blur_quality =
            key.intersection(MeshPipelineKey::SCREEN_SPACE_SPECULAR_TRANSMISSION_RESERVED_BITS);

        shader_defs.push(ShaderDefVal::Int(
            "SCREEN_SPACE_SPECULAR_TRANSMISSION_BLUR_TAPS".into(),
            match blur_quality {
                MeshPipelineKey::SCREEN_SPACE_SPECULAR_TRANSMISSION_LOW => 4,
                MeshPipelineKey::SCREEN_SPACE_SPECULAR_TRANSMISSION_MEDIUM => 8,
                MeshPipelineKey::SCREEN_SPACE_SPECULAR_TRANSMISSION_HIGH => 16,
                MeshPipelineKey::SCREEN_SPACE_SPECULAR_TRANSMISSION_ULTRA => 32,
                _ => unreachable!(), // Not possible, since the mask is 2 bits, and we've covered all 4 cases
            },
        ));

        if self.binding_arrays_are_usable {
            shader_defs.push("MULTIPLE_LIGHT_PROBES_IN_ARRAY".into());
        }

        if IRRADIANCE_VOLUMES_ARE_USABLE {
            shader_defs.push("IRRADIANCE_VOLUMES_ARE_USABLE".into());
        }

        let format = if key.contains(MeshPipelineKey::HDR) {
            ViewTarget::TEXTURE_FORMAT_HDR
        } else {
            TextureFormat::bevy_default()
        };

        // This is defined here so that custom shaders that use something other than
        // the mesh binding from bevy_pbr::mesh_bindings can easily make use of this
        // in their own shaders.
        if let Some(per_object_buffer_batch_size) = self.per_object_buffer_batch_size {
            shader_defs.push(ShaderDefVal::UInt(
                "PER_OBJECT_BUFFER_BATCH_SIZE".into(),
                per_object_buffer_batch_size,
            ));
        }

        let mut push_constant_ranges = Vec::with_capacity(1);
        if cfg!(all(
            feature = "webgl",
            target_arch = "wasm32",
            not(feature = "webgpu")
        )) {
            push_constant_ranges.push(PushConstantRange {
                stages: ShaderStages::VERTEX,
                range: 0..4,
            });
        }

        Ok(RenderPipelineDescriptor {
            vertex: VertexState {
                shader: MESH_SHADER_HANDLE,
                entry_point: "vertex".into(),
                shader_defs: shader_defs.clone(),
                buffers: vec![vertex_buffer_layout],
            },
            fragment: Some(FragmentState {
                shader: MESH_SHADER_HANDLE,
                shader_defs,
                entry_point: "fragment".into(),
                targets: vec![Some(ColorTargetState {
                    format,
                    blend,
                    write_mask: ColorWrites::ALL,
                })],
            }),
            layout: bind_group_layout,
            push_constant_ranges,
            primitive: PrimitiveState {
                front_face: FrontFace::Ccw,
                cull_mode: Some(Face::Back),
                unclipped_depth: false,
                polygon_mode: PolygonMode::Fill,
                conservative: false,
                topology: key.primitive_topology(),
                strip_index_format: None,
            },
            depth_stencil: Some(DepthStencilState {
                format: CORE_3D_DEPTH_FORMAT,
                depth_write_enabled,
                depth_compare: CompareFunction::GreaterEqual,
                stencil: StencilState {
                    front: StencilFaceState::IGNORE,
                    back: StencilFaceState::IGNORE,
                    read_mask: 0,
                    write_mask: 0,
                },
                bias: DepthBiasState {
                    constant: 0,
                    slope_scale: 0.0,
                    clamp: 0.0,
                },
            }),
            multisample: MultisampleState {
                count: key.msaa_samples(),
                mask: !0,
                alpha_to_coverage_enabled: false,
            },
            label: Some(label),
        })
    }
}

/// Bind groups for meshes currently loaded.
#[derive(Resource, Default)]
pub struct MeshBindGroups {
    model_only: Option<BindGroup>,
    skinned: Option<BindGroup>,
    morph_targets: HashMap<AssetId<Mesh>, BindGroup>,
    lightmaps: HashMap<AssetId<Image>, BindGroup>,
}
impl MeshBindGroups {
    pub fn reset(&mut self) {
        self.model_only = None;
        self.skinned = None;
        self.morph_targets.clear();
        self.lightmaps.clear();
    }
    /// Get the `BindGroup` for `GpuMesh` with given `handle_id` and lightmap
    /// key `lightmap`.
    pub fn get(
        &self,
        asset_id: AssetId<Mesh>,
        lightmap: Option<AssetId<Image>>,
        is_skinned: bool,
        morph: bool,
    ) -> Option<&BindGroup> {
        match (is_skinned, morph, lightmap) {
            (_, true, _) => self.morph_targets.get(&asset_id),
            (true, false, _) => self.skinned.as_ref(),
            (false, false, Some(lightmap)) => self.lightmaps.get(&lightmap),
            (false, false, None) => self.model_only.as_ref(),
        }
    }
}

#[allow(clippy::too_many_arguments)]
pub fn prepare_mesh_bind_group(
    meshes: Res<RenderAssets<Mesh>>,
    images: Res<RenderAssets<Image>>,
    mut groups: ResMut<MeshBindGroups>,
    mesh_pipeline: Res<MeshPipeline>,
    render_device: Res<RenderDevice>,
    mesh_uniforms: Res<GpuArrayBufferPool<MeshUniform>>,
    skins_uniform: Res<SkinUniform>,
    weights_uniform: Res<MorphUniform>,
    render_lightmaps: Res<RenderLightmaps>,
) {
    groups.reset();
    let layouts = &mesh_pipeline.mesh_layouts;
    let Some(model) = mesh_uniforms.binding() else {
        return;
    };
    groups.model_only = Some(layouts.model_only(&render_device, &model));

    let skin = skins_uniform.buffer.buffer();
    if let Some(skin) = skin {
        groups.skinned = Some(layouts.skinned(&render_device, &model, skin));
    }

    if let Some(weights) = weights_uniform.buffer.buffer() {
        for (id, gpu_mesh) in meshes.iter() {
            if let Some(targets) = gpu_mesh.morph_targets.as_ref() {
                let group = if let Some(skin) = skin.filter(|_| is_skinned(&gpu_mesh.layout)) {
                    layouts.morphed_skinned(&render_device, &model, skin, weights, targets)
                } else {
                    layouts.morphed(&render_device, &model, weights, targets)
                };
                groups.morph_targets.insert(id, group);
            }
        }
    }

    // Create lightmap bindgroups.
    for &image_id in &render_lightmaps.all_lightmap_images {
        if let (Entry::Vacant(entry), Some(image)) =
            (groups.lightmaps.entry(image_id), images.get(image_id))
        {
            entry.insert(layouts.lightmapped(&render_device, &model, image));
        }
    }
}

pub struct SetMeshViewBindGroup<const I: usize>;
impl<P: PhaseItem, const I: usize> RenderCommand<P> for SetMeshViewBindGroup<I> {
    type Param = ();
    type ViewQuery = (
        Read<ViewUniformOffset>,
        Read<ViewLightsUniformOffset>,
        Read<ViewFogUniformOffset>,
        Read<ViewLightProbesUniformOffset>,
        Read<MeshViewBindGroup>,
    );
    type ItemQuery = ();

    #[inline]
    fn render<'w>(
        _item: &P,
        (view_uniform, view_lights, view_fog, view_light_probes, mesh_view_bind_group): ROQueryItem<
            'w,
            Self::ViewQuery,
        >,
        _entity: Option<()>,
        _: SystemParamItem<'w, '_, Self::Param>,
        pass: &mut TrackedRenderPass<'w>,
    ) -> RenderCommandResult {
        pass.set_bind_group(
            I,
            &mesh_view_bind_group.value,
            &[
                view_uniform.offset,
                view_lights.offset,
                view_fog.offset,
                **view_light_probes,
            ],
        );

        RenderCommandResult::Success
    }
}

pub struct SetMeshBindGroup<const I: usize>;
impl<P: PhaseItem, const I: usize> RenderCommand<P> for SetMeshBindGroup<I> {
    type Param = (
        SRes<MeshBindGroups>,
        SRes<RenderMeshInstances>,
        SRes<SkinIndices>,
        SRes<MorphIndices>,
        SRes<RenderLightmaps>,
    );
    type ViewQuery = ();
    type ItemQuery = ();

    #[inline]
    fn render<'w>(
        item: &P,
        _view: (),
        _item_query: Option<()>,
        (bind_groups, mesh_instances, skin_indices, morph_indices, lightmaps): SystemParamItem<
            'w,
            '_,
            Self::Param,
        >,
        pass: &mut TrackedRenderPass<'w>,
    ) -> RenderCommandResult {
        let bind_groups = bind_groups.into_inner();
        let mesh_instances = mesh_instances.into_inner();
        let skin_indices = skin_indices.into_inner();
        let morph_indices = morph_indices.into_inner();

        let entity = &item.entity();

        let Some(mesh) = mesh_instances.get(entity) else {
            return RenderCommandResult::Success;
        };
        let skin_index = skin_indices.get(entity);
        let morph_index = morph_indices.get(entity);

        let is_skinned = skin_index.is_some();
        let is_morphed = morph_index.is_some();

        let lightmap = lightmaps
            .render_lightmaps
            .get(entity)
            .map(|render_lightmap| render_lightmap.image);

        let Some(bind_group) =
            bind_groups.get(mesh.mesh_asset_id, lightmap, is_skinned, is_morphed)
        else {
            error!(
                "The MeshBindGroups resource wasn't set in the render phase. \
                It should be set by the prepare_mesh_bind_group system.\n\
                This is a bevy bug! Please open an issue."
            );
            return RenderCommandResult::Failure;
        };

        let mut dynamic_offsets: [u32; 3] = Default::default();
        let mut offset_count = 0;
        if let Some(dynamic_offset) = item.dynamic_offset() {
            dynamic_offsets[offset_count] = dynamic_offset.get();
            offset_count += 1;
        }
        if let Some(skin_index) = skin_index {
            dynamic_offsets[offset_count] = skin_index.index;
            offset_count += 1;
        }
        if let Some(morph_index) = morph_index {
            dynamic_offsets[offset_count] = morph_index.index;
            offset_count += 1;
        }
        pass.set_bind_group(I, bind_group, &dynamic_offsets[0..offset_count]);

        RenderCommandResult::Success
    }
}

pub struct DrawMesh;
impl<P: PhaseItem> RenderCommand<P> for DrawMesh {
    type Param = (SRes<RenderAssets<Mesh>>, SRes<RenderMeshInstances>);
    type ViewQuery = ();
    type ItemQuery = ();
    #[inline]
    fn render<'w>(
        item: &P,
        _view: (),
        _item_query: Option<()>,
        (meshes, mesh_instances): SystemParamItem<'w, '_, Self::Param>,
        pass: &mut TrackedRenderPass<'w>,
    ) -> RenderCommandResult {
        let meshes = meshes.into_inner();
        let mesh_instances = mesh_instances.into_inner();

        let Some(mesh_instance) = mesh_instances.get(&item.entity()) else {
            return RenderCommandResult::Failure;
        };
        let Some(gpu_mesh) = meshes.get(mesh_instance.mesh_asset_id) else {
            return RenderCommandResult::Failure;
        };

        pass.set_vertex_buffer(0, gpu_mesh.vertex_buffer.slice(..));

        let batch_range = item.batch_range();
        #[cfg(all(feature = "webgl", target_arch = "wasm32", not(feature = "webgpu")))]
        pass.set_push_constants(
            ShaderStages::VERTEX,
            0,
            &(batch_range.start as i32).to_le_bytes(),
        );
        match &gpu_mesh.buffer_info {
            GpuBufferInfo::Indexed {
                buffer,
                index_format,
                count,
            } => {
                pass.set_index_buffer(buffer.slice(..), 0, *index_format);
                pass.draw_indexed(0..*count, 0, batch_range.clone());
            }
            GpuBufferInfo::NonIndexed => {
                pass.draw(0..gpu_mesh.vertex_count, batch_range.clone());
            }
        }
        RenderCommandResult::Success
    }
}

#[cfg(test)]
mod tests {
    use super::MeshPipelineKey;
    #[test]
    fn mesh_key_msaa_samples() {
        for i in [1, 2, 4, 8, 16, 32, 64, 128] {
            assert_eq!(MeshPipelineKey::from_msaa_samples(i).msaa_samples(), i);
        }
    }
}<|MERGE_RESOLUTION|>--- conflicted
+++ resolved
@@ -13,14 +13,9 @@
 use bevy_math::{Affine3, Rect, UVec2, Vec4};
 use bevy_render::{
     batching::{
-<<<<<<< HEAD
-        allocate_batch_buffer, batch_and_prepare_render_phase, clear_batch_buffer,
-        reserve_batch_buffer, GetBatchData, NoAutomaticBatching,
-=======
-        batch_and_prepare_binned_render_phase, batch_and_prepare_sorted_render_phase,
-        sort_binned_render_phase, write_batched_instance_buffer, GetBatchData, GetBinnedBatchData,
-        NoAutomaticBatching,
->>>>>>> 24030d2a
+        allocate_batch_buffer, batch_and_prepare_binned_render_phase,
+        batch_and_prepare_sorted_render_phase, clear_batch_buffer, reserve_batch_buffer,
+        sort_binned_render_phase, GetBatchData, NoAutomaticBatching, NoAutomaticBatching,
     },
     mesh::*,
     render_asset::RenderAssets,
