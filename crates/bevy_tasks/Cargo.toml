[package]
name = "bevy_tasks"
version = "0.17.0-dev"
edition = "2024"
description = "A task executor for Bevy Engine"
homepage = "https://bevy.org"
repository = "https://github.com/bevyengine/bevy"
license = "MIT OR Apache-2.0"
keywords = ["bevy"]

[features]
default = ["futures-lite"]

# Enables multi-threading support.
# Without this feature, all tasks will be run on a single thread.
multi_threaded = ["bevy_platform/std", "dep:async-channel", "bevy_executor"]

# Uses a Bevy-specific fork of `async-executor` as a task execution backend.
# This backend is incompatible with `no_std` targets.
bevy_executor = [
  "dep:fastrand",
  "dep:slab",
  "dep:thread_local",
  "dep:pin-project-lite",
  "async-task/std",
]

# Provide an implementation of `block_on` from  `futures-lite`.
futures-lite = ["bevy_platform/std", "futures-lite/std"]

# Use async-io's implementation of block_on instead of futures-lite's implementation.
# This is preferred if your application uses async-io.
async-io = ["bevy_platform/std", "dep:async-io"]

[dependencies]
bevy_platform = { path = "../bevy_platform", version = "0.17.0-dev", default-features = false, features = [
  "alloc",
] }

futures-lite = { version = "2.0.1", default-features = false, features = [
  "alloc",
] }
async-task = { version = "4.4.0", default-features = false }
derive_more = { version = "2", default-features = false, features = [
  "deref",
  "deref_mut",
] }
cfg-if = "1.0.0"
slab = { version = "0.4", optional = true }
pin-project-lite = { version = "0.2", optional = true }
thread_local = { version = "1.1", optional = true }
fastrand = { version = "2.3", optional = true, default-features = false }
async-channel = { version = "2.3.0", optional = true }
async-io = { version = "2.0.0", optional = true }
atomic-waker = { version = "1", default-features = false }
crossbeam-queue = { version = "0.3", default-features = false, features = [
  "alloc",
] }

[target.'cfg(target_arch = "wasm32")'.dependencies]
<<<<<<< HEAD
wasm-bindgen-futures = { version = "0.4", optional = true }
futures-channel = { version = "0.3", default-features = false }
=======
pin-project = "1"
async-channel = "2.3.0"
>>>>>>> 7681b257

[target.'cfg(not(all(target_has_atomic = "8", target_has_atomic = "16", target_has_atomic = "32", target_has_atomic = "64", target_has_atomic = "ptr")))'.dependencies]
async-task = { version = "4.4.0", default-features = false, features = [
  "portable-atomic",
] }
heapless = { version = "0.8", default-features = false, features = [
  "portable-atomic",
] }
atomic-waker = { version = "1", default-features = false, features = [
  "portable-atomic",
] }

[dev-dependencies]
futures-lite = { version = "2.0.1", default-features = false, features = [
  "std",
] }
async-channel = "2.3.0"

[lints]
workspace = true

[package.metadata.docs.rs]
rustdoc-args = ["-Zunstable-options", "--generate-link-to-definition"]
all-features = true<|MERGE_RESOLUTION|>--- conflicted
+++ resolved
@@ -58,13 +58,7 @@
 ] }
 
 [target.'cfg(target_arch = "wasm32")'.dependencies]
-<<<<<<< HEAD
-wasm-bindgen-futures = { version = "0.4", optional = true }
-futures-channel = { version = "0.3", default-features = false }
-=======
-pin-project = "1"
 async-channel = "2.3.0"
->>>>>>> 7681b257
 
 [target.'cfg(not(all(target_has_atomic = "8", target_has_atomic = "16", target_has_atomic = "32", target_has_atomic = "64", target_has_atomic = "ptr")))'.dependencies]
 async-task = { version = "4.4.0", default-features = false, features = [
