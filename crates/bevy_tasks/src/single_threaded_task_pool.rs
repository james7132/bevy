use alloc::{string::String, vec::Vec};
use core::{cell::RefCell, future::Future, marker::PhantomData, mem};

use crate::Task;

<<<<<<< HEAD
use crate::executor::Executor;

static EXECUTOR: Executor = Executor::new();

cfg_if::cfg_if! {
    if #[cfg(feature = "std")] {
        type ScopeResult<T> = alloc::rc::Rc<RefCell<Option<T>>>;
    } else {
        use bevy_platform::sync::{Mutex, PoisonError};
        use bevy_platform::sync::Arc;
=======
crate::cfg::std! {
    if {
        use std::thread_local;
        use crate::executor::LocalExecutor;

        thread_local! {
            static LOCAL_EXECUTOR: LocalExecutor<'static> = const { LocalExecutor::new() };
        }

        type ScopeResult<T> = alloc::rc::Rc<RefCell<Option<T>>>;
    } else {
        use bevy_platform::sync::{Mutex, PoisonError};
        use crate::executor::Executor as LocalExecutor;

        static LOCAL_EXECUTOR: LocalExecutor<'static> = const { LocalExecutor::new() };
>>>>>>> 647b0717

        type ScopeResult<T> = Arc<Mutex<Option<T>>>;
    }
}

/// Used to create a [`TaskPool`].
#[derive(Debug, Default, Clone)]
pub struct TaskPoolBuilder {}

/// This is a dummy struct for wasm support to provide the same api as with the multithreaded
/// task pool. In the case of the multithreaded task pool this struct is used to spawn
/// tasks on a specific thread. But the wasm task pool just calls
/// `wasm_bindgen_futures::spawn_local` for spawning which just runs tasks on the main thread
/// and so the [`ThreadExecutor`] does nothing.
#[derive(Default, Clone)]
pub struct ThreadSpawner<'a>(PhantomData<&'a ()>);
impl<'a> ThreadSpawner<'a> {
    /// Creates a new `ThreadExecutor`
    pub fn new() -> Self {
        Self::default()
    }
}

impl TaskPoolBuilder {
    /// Creates a new `TaskPoolBuilder` instance
    pub fn new() -> Self {
        Self::default()
    }

    /// No op on the single threaded task pool
    pub fn num_threads(self, _num_threads: usize) -> Self {
        self
    }

    /// No op on the single threaded task pool
    pub fn stack_size(self, _stack_size: usize) -> Self {
        self
    }

    /// No op on the single threaded task pool
    pub fn thread_name(self, _thread_name: String) -> Self {
        self
    }

    /// No op on the single threaded task pool
    pub fn on_thread_spawn(self, _f: impl Fn() + Send + Sync + 'static) -> Self {
        self
    }

    /// No op on the single threaded task pool
    pub fn on_thread_destroy(self, _f: impl Fn() + Send + Sync + 'static) -> Self {
        self
    }

    /// Creates a new [`TaskPool`]
    pub fn build(self) -> TaskPool {
        TaskPool::new_internal()
    }
}

/// A thread pool for executing tasks. Tasks are futures that are being automatically driven by
/// the pool on threads owned by the pool. In this case - main thread only.
#[derive(Debug, Default, Clone)]
pub struct TaskPool {}

impl TaskPool {
    /// Just create a new `ThreadExecutor` for wasm
    pub fn current_thread_spawner(&self) -> ThreadSpawner<'static> {
        ThreadSpawner::new()
    }

    /// Create a `TaskPool` with the default configuration.
    pub fn new() -> Self {
        TaskPoolBuilder::new().build()
    }

    fn new_internal() -> Self {
        Self {}
    }

    /// Return the number of threads owned by the task pool
    pub fn thread_num(&self) -> usize {
        1
    }

    /// Allows spawning non-`'static` futures on the thread pool. The function takes a callback,
    /// passing a scope object into it. The scope object provided to the callback can be used
    /// to spawn tasks. This function will await the completion of all tasks before returning.
    ///
    /// This is similar to `rayon::scope` and `crossbeam::scope`
    pub fn scope<'env, F, T>(&self, f: F) -> Vec<T>
    where
        F: for<'scope> FnOnce(&'env mut Scope<'scope, 'env, T>),
        T: Send + 'static,
    {
        self.scope_with_executor(None, f)
    }

    /// Allows spawning non-`'static` futures on the thread pool. The function takes a callback,
    /// passing a scope object into it. The scope object provided to the callback can be used
    /// to spawn tasks. This function will await the completion of all tasks before returning.
    ///
    /// This is similar to `rayon::scope` and `crossbeam::scope`
    #[expect(unsafe_code, reason = "Required to transmute lifetimes.")]
    pub fn scope_with_executor<'env, F, T>(
        &self,
        _thread_executor: Option<ThreadSpawner>,
        f: F,
    ) -> Vec<T>
    where
        F: for<'scope> FnOnce(&'env mut Scope<'scope, 'env, T>),
        T: Send + 'static,
    {
        // SAFETY: This safety comment applies to all references transmuted to 'env.
        // Any futures spawned with these references need to return before this function completes.
        // This is guaranteed because we drive all the futures spawned onto the Scope
        // to completion in this function. However, rust has no way of knowing this so we
        // transmute the lifetimes to 'env here to appease the compiler as it is unable to validate safety.
        // Any usages of the references passed into `Scope` must be accessed through
        // the transmuted reference for the rest of this function.

        let executor = &Executor::new();
        // SAFETY: As above, all futures must complete in this function so we can change the lifetime
        let executor: &'env Executor<'env> = unsafe { mem::transmute(executor) };

        let results: RefCell<Vec<ScopeResult<T>>> = RefCell::new(Vec::new());
        // SAFETY: As above, all futures must complete in this function so we can change the lifetime
        let results: &'env RefCell<Vec<ScopeResult<T>>> = unsafe { mem::transmute(&results) };

        let mut scope = Scope {
            executor,
            results,
            scope: PhantomData,
            env: PhantomData,
        };

        // SAFETY: As above, all futures must complete in this function so we can change the lifetime
        let scope_ref: &'env mut Scope<'_, 'env, T> = unsafe { mem::transmute(&mut scope) };

        f(scope_ref);

        // Loop until all tasks are done
        while Self::try_tick_local() {}

        let results = scope.results.borrow();
        results
            .iter()
            .map(|result| crate::cfg::switch! {{
                crate::cfg::std => {
                    result.borrow_mut().take().unwrap()
                }
                _ => {
                    let mut lock = result.lock().unwrap_or_else(PoisonError::into_inner);
                    lock.take().unwrap()
                }
            }})
            .collect()
    }

    /// Spawns a static future onto the thread pool. The returned Task is a future, which can be polled
    /// to retrieve the output of the original future. Dropping the task will attempt to cancel it.
    /// It can also be "detached", allowing it to continue running without having to be polled by the
    /// end-user.
    ///
    /// If the provided future is non-`Send`, [`TaskPool::spawn_local`] should be used instead.
    pub fn spawn<T>(
        &self,
        future: impl Future<Output = T> + 'static + MaybeSend + MaybeSync,
    ) -> Task<T>
    where
        T: 'static + MaybeSend + MaybeSync,
    {
        crate::cfg::switch! {{
            crate::cfg::web => {
                Task::wrap_future(future)
<<<<<<< HEAD
            } else {
                let task = EXECUTOR.spawn_local(future);
                // Loop until all tasks are done
                while Self::try_tick_local() {}
=======
            }
            crate::cfg::std => {
                LOCAL_EXECUTOR.with(|executor| {
                    let task = executor.spawn(future);
                    // Loop until all tasks are done
                    while executor.try_tick() {}

                    Task::new(task)
                })
            }
            _ => {
                let task = LOCAL_EXECUTOR.spawn(future);
                // Loop until all tasks are done
                while LOCAL_EXECUTOR.try_tick() {}
>>>>>>> 647b0717

                Task::new(task)
            }
        }}
    }

    /// Spawns a static future on the JS event loop. This is exactly the same as [`TaskPool::spawn`].
    pub fn spawn_local<T>(
        &self,
        future: impl Future<Output = T> + 'static + MaybeSend + MaybeSync,
    ) -> Task<T>
    where
        T: 'static + MaybeSend + MaybeSync,
    {
        self.spawn(future)
    }

<<<<<<< HEAD
    pub(crate) fn try_tick_local() -> bool {
        cfg_if::cfg_if! {
            if #[cfg(feature = "std")] {
                crate::async_executor::Executor::try_tick_local()
            } else {
                EXECUTOR.try_tick()
            }
        }
=======
    /// Runs a function with the local executor. Typically used to tick
    /// the local executor on the main thread as it needs to share time with
    /// other things.
    ///
    /// ```
    /// use bevy_tasks::TaskPool;
    ///
    /// TaskPool::new().with_local_executor(|local_executor| {
    ///     local_executor.try_tick();
    /// });
    /// ```
    pub fn with_local_executor<F, R>(&self, f: F) -> R
    where
        F: FnOnce(&LocalExecutor) -> R,
    {
        crate::cfg::switch! {{
            crate::cfg::std => {
                LOCAL_EXECUTOR.with(f)
            }
            _ => {
                f(&LOCAL_EXECUTOR)
            }
        }}
>>>>>>> 647b0717
    }
}

/// A `TaskPool` scope for running one or more non-`'static` futures.
///
/// For more information, see [`TaskPool::scope`].
#[derive(Debug)]
pub struct Scope<'scope, 'env: 'scope, T> {
    executor: &'scope Executor<'scope>,
    // Vector to gather results of all futures spawned during scope run
    results: &'env RefCell<Vec<ScopeResult<T>>>,

    // make `Scope` invariant over 'scope and 'env
    scope: PhantomData<&'scope mut &'scope ()>,
    env: PhantomData<&'env mut &'env ()>,
}

impl<'scope, 'env, T: Send + 'env> Scope<'scope, 'env, T> {
    /// Spawns a scoped future onto the executor. The scope *must* outlive
    /// the provided future. The results of the future will be returned as a part of
    /// [`TaskPool::scope`]'s return value.
    ///
    /// On the single threaded task pool, it just calls [`Scope::spawn_on_scope`].
    ///
    /// For more information, see [`TaskPool::scope`].
    pub fn spawn<Fut: Future<Output = T> + 'scope + MaybeSend>(&self, f: Fut) {
        self.spawn_on_scope(f);
    }

    /// Spawns a scoped future onto the executor. The scope *must* outlive
    /// the provided future. The results of the future will be returned as a part of
    /// [`TaskPool::scope`]'s return value.
    ///
    /// On the single threaded task pool, it just calls [`Scope::spawn_on_scope`].
    ///
    /// For more information, see [`TaskPool::scope`].
    pub fn spawn_on_external<Fut: Future<Output = T> + 'scope + MaybeSend>(&self, f: Fut) {
        self.spawn_on_scope(f);
    }

    #[allow(unsafe_code, reason = "Executor::spawn_local_scoped is unsafe")]
    /// Spawns a scoped future that runs on the thread the scope called from. The
    /// scope *must* outlive the provided future. The results of the future will be
    /// returned as a part of [`TaskPool::scope`]'s return value.
    ///
    /// For more information, see [`TaskPool::scope`].
    pub fn spawn_on_scope<Fut: Future<Output = T> + 'scope + MaybeSend>(&self, f: Fut) {
        let result = ScopeResult::<T>::default();
        self.results.borrow_mut().push(result.clone());
        let f = async move {
            let temp_result = f.await;

            crate::cfg::std! {
                if {
                    result.borrow_mut().replace(temp_result);
                } else {
                    let mut lock = result.lock().unwrap_or_else(PoisonError::into_inner);
                    *lock = Some(temp_result);
                }
            }
        };

        #[cfg(feature = "std")]
        // SAFETY: The surrounding scope will not terminate until all local tasks are done
        // ensuring that the borrowed variables do not outlive the detached task.
        unsafe {
            self.executor.spawn_local_scoped(f).detach()
        };

        #[cfg(not(feature = "std"))]
        self.executor.spawn(f).detach();
    }
}

crate::cfg::std! {
    if {
        pub trait MaybeSend {}
        impl<T> MaybeSend for T {}
    
        pub trait MaybeSync {}
        impl<T> MaybeSync for T {}
    } else {
        pub trait MaybeSend: Send {}
        impl<T: Send> MaybeSend for T {}
    
        pub trait MaybeSync: Sync {}
        impl<T: Sync> MaybeSync for T {}
    }
}<|MERGE_RESOLUTION|>--- conflicted
+++ resolved
@@ -3,34 +3,16 @@
 
 use crate::Task;
 
-<<<<<<< HEAD
 use crate::executor::Executor;
 
 static EXECUTOR: Executor = Executor::new();
 
-cfg_if::cfg_if! {
-    if #[cfg(feature = "std")] {
+crate::cfg::std! {
+    if {
         type ScopeResult<T> = alloc::rc::Rc<RefCell<Option<T>>>;
     } else {
         use bevy_platform::sync::{Mutex, PoisonError};
         use bevy_platform::sync::Arc;
-=======
-crate::cfg::std! {
-    if {
-        use std::thread_local;
-        use crate::executor::LocalExecutor;
-
-        thread_local! {
-            static LOCAL_EXECUTOR: LocalExecutor<'static> = const { LocalExecutor::new() };
-        }
-
-        type ScopeResult<T> = alloc::rc::Rc<RefCell<Option<T>>>;
-    } else {
-        use bevy_platform::sync::{Mutex, PoisonError};
-        use crate::executor::Executor as LocalExecutor;
-
-        static LOCAL_EXECUTOR: LocalExecutor<'static> = const { LocalExecutor::new() };
->>>>>>> 647b0717
 
         type ScopeResult<T> = Arc<Mutex<Option<T>>>;
     }
@@ -206,27 +188,11 @@
         crate::cfg::switch! {{
             crate::cfg::web => {
                 Task::wrap_future(future)
-<<<<<<< HEAD
-            } else {
+            } 
+            _ => {
                 let task = EXECUTOR.spawn_local(future);
                 // Loop until all tasks are done
                 while Self::try_tick_local() {}
-=======
-            }
-            crate::cfg::std => {
-                LOCAL_EXECUTOR.with(|executor| {
-                    let task = executor.spawn(future);
-                    // Loop until all tasks are done
-                    while executor.try_tick() {}
-
-                    Task::new(task)
-                })
-            }
-            _ => {
-                let task = LOCAL_EXECUTOR.spawn(future);
-                // Loop until all tasks are done
-                while LOCAL_EXECUTOR.try_tick() {}
->>>>>>> 647b0717
 
                 Task::new(task)
             }
@@ -244,40 +210,14 @@
         self.spawn(future)
     }
 
-<<<<<<< HEAD
     pub(crate) fn try_tick_local() -> bool {
-        cfg_if::cfg_if! {
-            if #[cfg(feature = "std")] {
-                crate::async_executor::Executor::try_tick_local()
+        crate::cfg::bevy_executor! {
+            if {
+                crate::bevy_executor::Executor::try_tick_local()
             } else {
                 EXECUTOR.try_tick()
             }
         }
-=======
-    /// Runs a function with the local executor. Typically used to tick
-    /// the local executor on the main thread as it needs to share time with
-    /// other things.
-    ///
-    /// ```
-    /// use bevy_tasks::TaskPool;
-    ///
-    /// TaskPool::new().with_local_executor(|local_executor| {
-    ///     local_executor.try_tick();
-    /// });
-    /// ```
-    pub fn with_local_executor<F, R>(&self, f: F) -> R
-    where
-        F: FnOnce(&LocalExecutor) -> R,
-    {
-        crate::cfg::switch! {{
-            crate::cfg::std => {
-                LOCAL_EXECUTOR.with(f)
-            }
-            _ => {
-                f(&LOCAL_EXECUTOR)
-            }
-        }}
->>>>>>> 647b0717
     }
 }
 
@@ -340,15 +280,17 @@
             }
         };
 
-        #[cfg(feature = "std")]
-        // SAFETY: The surrounding scope will not terminate until all local tasks are done
-        // ensuring that the borrowed variables do not outlive the detached task.
-        unsafe {
-            self.executor.spawn_local_scoped(f).detach()
-        };
-
-        #[cfg(not(feature = "std"))]
-        self.executor.spawn(f).detach();
+        crate::cfg::bevy_executor! {
+            if {
+                // SAFETY: The surrounding scope will not terminate until all local tasks are done
+                // ensuring that the borrowed variables do not outlive the detached task.
+                unsafe {
+                    self.executor.spawn_local_scoped(f).detach()
+                };
+            } else {
+                self.executor.spawn_local(f).detach();
+            }
+        }
     }
 }
 
