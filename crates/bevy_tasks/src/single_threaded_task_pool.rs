--- conflicted
+++ resolved
@@ -1,30 +1,10 @@
 use alloc::{string::String, vec::Vec};
-<<<<<<< HEAD
-use core::{cell::RefCell, future::Future, marker::PhantomData, mem};
-=======
 use bevy_platform::sync::Arc;
 use core::{cell::{RefCell, Cell}, future::Future, marker::PhantomData, mem};
->>>>>>> 7681b257
 
 use crate::executor::LocalExecutor;
 use crate::{block_on, Task};
 
-<<<<<<< HEAD
-use crate::executor::Executor;
-
-crate::cfg::web! {
-    if {} else {
-        static EXECUTOR: Executor = Executor::new();
-    }
-}
-
-crate::cfg::std! {
-    if {
-        type ScopeResult<T> = alloc::rc::Rc<RefCell<Option<T>>>;
-    } else {
-        use bevy_platform::sync::{Mutex, PoisonError};
-        use bevy_platform::sync::Arc;
-=======
 crate::cfg::std! {
     if {
         use std::thread_local;
@@ -38,7 +18,6 @@
 
         // Because we do not have thread-locals without std, we cannot use LocalExecutor here.
         use crate::executor::Executor;
->>>>>>> 7681b257
 
         static LOCAL_EXECUTOR: Executor<'static> = const { Executor::new() };
     }
@@ -154,11 +133,6 @@
         // Any usages of the references passed into `Scope` must be accessed through
         // the transmuted reference for the rest of this function.
 
-<<<<<<< HEAD
-        let executor = &Executor::new();
-        // SAFETY: As above, all futures must complete in this function so we can change the lifetime
-        let executor: &'env Executor<'env> = unsafe { mem::transmute(executor) };
-=======
         let executor = LocalExecutor::new();
         // SAFETY: As above, all futures must complete in this function so we can change the lifetime
         let executor_ref: &'env LocalExecutor<'env> = unsafe { mem::transmute(&executor) };
@@ -166,7 +140,6 @@
         let results: RefCell<Vec<Option<T>>> = RefCell::new(Vec::new());
         // SAFETY: As above, all futures must complete in this function so we can change the lifetime
         let results_ref: &'env RefCell<Vec<Option<T>>> = unsafe { mem::transmute(&results) };
->>>>>>> 7681b257
 
         let pending_tasks: Cell<usize> = Cell::new(0);
         // SAFETY: As above, all futures must complete in this function so we can change the lifetime
@@ -185,17 +158,12 @@
 
         f(scope_ref);
 
-<<<<<<< HEAD
-        // Loop until all tasks are done
-        Self::flush_local();
-=======
         // Wait until the scope is complete
         block_on(executor.run(async {
             while pending_tasks.get() != 0 {
                 futures_lite::future::yield_now().await;
             }
         }));
->>>>>>> 7681b257
 
         results
             .take()
@@ -242,7 +210,6 @@
         self.spawn(future)
     }
 
-<<<<<<< HEAD
     crate::cfg::web! {
         if {} else {
             pub(crate) fn try_tick_local() -> bool {
@@ -253,26 +220,6 @@
                         EXECUTOR.try_tick()
                     }
                 }
-=======
-    /// Runs a function with the local executor. Typically used to tick
-    /// the local executor on the main thread as it needs to share time with
-    /// other things.
-    ///
-    /// ```
-    /// use bevy_tasks::TaskPool;
-    ///
-    /// TaskPool::new().with_local_executor(|local_executor| {
-    ///     local_executor.try_tick();
-    /// });
-    /// ```
-    pub fn with_local_executor<F, R>(&self, f: F) -> R
-    where
-        F: FnOnce(&Executor) -> R,
-    {
-        crate::cfg::switch! {{
-            crate::cfg::std => {
-                LOCAL_EXECUTOR.with(f)
->>>>>>> 7681b257
             }
         }
     }
@@ -293,13 +240,9 @@
 /// For more information, see [`TaskPool::scope`].
 #[derive(Debug)]
 pub struct Scope<'scope, 'env: 'scope, T> {
-<<<<<<< HEAD
-    executor: &'scope Executor<'scope>,
-=======
     executor_ref: &'scope LocalExecutor<'scope>,
     // The number of pending tasks spawned on the scope
     pending_tasks: &'scope Cell<usize>,
->>>>>>> 7681b257
     // Vector to gather results of all futures spawned during scope run
     results_ref: &'env RefCell<Vec<Option<T>>>,
 
@@ -362,7 +305,6 @@
             pending_tasks.update(|i| i - 1);
         };
 
-<<<<<<< HEAD
         crate::cfg::bevy_executor! {
             if {
                 // SAFETY: The surrounding scope will not terminate until all local tasks are done
@@ -374,10 +316,6 @@
                 self.executor.spawn_local(f).detach();
             }
         }
-=======
-        // spawn the job itself
-        self.executor_ref.spawn(f).detach();
->>>>>>> 7681b257
     }
 }
 
