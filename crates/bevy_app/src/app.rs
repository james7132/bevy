use crate::{CoreStage, Plugin, PluginGroup, StartupSchedule, StartupStage};
pub use bevy_derive::AppLabel;
use bevy_ecs::{
    event::{Event, Events},
    prelude::FromWorld,
    schedule::{
        IntoSystemDescriptor, Schedule, ShouldRun, Stage, StageLabel, State, StateData, SystemSet,
        SystemStage,
    },
    system::Resource,
    world::World,
};
use bevy_utils::{tracing::debug, HashMap, HashSet};
use std::fmt::Debug;

#[cfg(feature = "trace")]
use bevy_utils::tracing::info_span;
bevy_utils::define_label!(
    /// A strongly-typed class of labels used to identify an [`App`].
    AppLabel,
    /// A strongly-typed identifier for an [`AppLabel`].
    AppLabelId,
);

/// The [`Resource`] that stores the [`App`]'s [`TypeRegistry`](bevy_reflect::TypeRegistry).
#[cfg(feature = "bevy_reflect")]
#[derive(Resource, Clone, bevy_derive::Deref, bevy_derive::DerefMut, Default)]
pub struct AppTypeRegistry(pub bevy_reflect::TypeRegistryArc);

pub(crate) enum AppError {
    DuplicatePlugin { plugin_name: String },
}

#[allow(clippy::needless_doctest_main)]
/// A container of app logic and data.
///
/// Bundles together the necessary elements like [`World`] and [`Schedule`] to create
/// an ECS-based application. It also stores a pointer to a [runner function](Self::set_runner).
/// The runner is responsible for managing the application's event loop and applying the
/// [`Schedule`] to the [`World`] to drive application logic.
///
/// # Examples
///
/// Here is a simple "Hello World" Bevy app:
///
/// ```
/// # use bevy_app::prelude::*;
/// # use bevy_ecs::prelude::*;
/// #
/// fn main() {
///    App::new()
///        .add_system(hello_world_system)
///        .run();
/// }
///
/// fn hello_world_system() {
///    println!("hello world");
/// }
/// ```
pub struct App {
    /// The main ECS [`World`] of the [`App`].
    /// This stores and provides access to all the main data of the application.
    /// The systems of the [`App`] will run using this [`World`].
    /// If additional separate [`World`]-[`Schedule`] pairs are needed, you can use [`sub_app`](App::add_sub_app)s.
    pub world: World,
    /// The [runner function](Self::set_runner) is primarily responsible for managing
    /// the application's event loop and advancing the [`Schedule`].
    /// Typically, it is not configured manually, but set by one of Bevy's built-in plugins.
    /// See `bevy::winit::WinitPlugin` and [`ScheduleRunnerPlugin`](crate::schedule_runner::ScheduleRunnerPlugin).
    pub runner: Box<dyn Fn(App) + Send>, // Send bound is required to make App Send
    /// A container of [`Stage`]s set to be run in a linear order.
    pub schedule: Schedule,
    sub_apps: HashMap<AppLabelId, SubApp>,
    plugin_registry: Vec<Box<dyn Plugin>>,
    plugin_name_added: HashSet<String>,
    /// A private marker to prevent incorrect calls to `App::run()` from `Plugin::build()`
    is_building_plugin: bool,
}

impl Debug for App {
    fn fmt(&self, f: &mut std::fmt::Formatter<'_>) -> std::fmt::Result {
        write!(f, "App {{ sub_apps: ")?;
        f.debug_map()
            .entries(self.sub_apps.iter().map(|(k, v)| (k, v)))
            .finish()?;
        write!(f, "}}")
    }
}

<<<<<<< HEAD
/// Each `SubApp` has its own [`Schedule`] and [`World`], enabling a separation of concerns.
struct SubApp {
    app: App,
    extract: Box<dyn Fn(&mut World, &mut App)>,
=======
/// A [`SubApp`] contains its own [`Schedule`] and [`World`] separate from the main [`App`].
/// This is useful for situations where data and data processing should be kept completely separate
/// from the main application. The primary use of this feature in bevy is to enable pipelined rendering.
///
/// # Example
///
/// ```rust
/// # use bevy_app::{App, AppLabel};
/// # use bevy_ecs::prelude::*;
///
/// #[derive(Resource, Default)]
/// struct Val(pub i32);
///
/// #[derive(Debug, Clone, Copy, Hash, PartialEq, Eq, AppLabel)]
/// struct ExampleApp;
///
/// #[derive(Debug, Hash, PartialEq, Eq, Clone, StageLabel)]
/// struct ExampleStage;
///
/// let mut app = App::empty();
/// // initialize the main app with a value of 0;
/// app.insert_resource(Val(10));
///
/// // create a app with a resource and a single stage
/// let mut sub_app = App::empty();
/// sub_app.insert_resource(Val(100));
/// let mut example_stage = SystemStage::single_threaded();
/// example_stage.add_system(|counter: Res<Val>| {
///     // since we assigned the value from the main world in extract
///     // we see that value instead of 100
///     assert_eq!(counter.0, 10);
/// });
/// sub_app.add_stage(ExampleStage, example_stage);
///
/// // add the sub_app to the app
/// app.add_sub_app(ExampleApp, sub_app, |main_world, sub_app| {
///     sub_app.world.resource_mut::<Val>().0 = main_world.resource::<Val>().0;
/// });
///
/// // This will run the schedules once, since we're using the default runner
/// app.run();
/// ```
pub struct SubApp {
    /// The [`SubApp`]'s instance of [`App`]
    pub app: App,

    /// A function that allows access to both the [`SubApp`] [`World`] and the main [`App`]. This is
    /// useful for moving data between the sub app and the main app.
    pub extract: Box<dyn Fn(&mut World, &mut App) + Send>,
>>>>>>> ff5e4fd1
}

impl SubApp {
    /// Runs the `SubApp`'s schedule.
    pub fn run(&mut self) {
        self.app.schedule.run(&mut self.app.world);
        self.app.world.clear_trackers();
    }

    /// Extracts data from main world to this sub-app.
    pub fn extract(&mut self, main_world: &mut World) {
        (self.extract)(main_world, &mut self.app);
    }
}

impl Debug for SubApp {
    fn fmt(&self, f: &mut std::fmt::Formatter<'_>) -> std::fmt::Result {
        write!(f, "SubApp {{ app: ")?;
        f.debug_map()
            .entries(self.app.sub_apps.iter().map(|(k, v)| (k, v)))
            .finish()?;
        write!(f, "}}")
    }
}

impl Default for App {
    fn default() -> Self {
        let mut app = App::empty();
        #[cfg(feature = "bevy_reflect")]
        app.init_resource::<AppTypeRegistry>();

        app.add_default_stages().add_event::<AppExit>();

        #[cfg(feature = "bevy_ci_testing")]
        {
            crate::ci_testing::setup_app(&mut app);
        }

        app
    }
}

impl App {
    /// Creates a new [`App`] with some default structure to enable core engine features.
    /// This is the preferred constructor for most use cases.
    pub fn new() -> App {
        App::default()
    }

    /// Creates a new empty [`App`] with minimal default configuration.
    ///
    /// This constructor should be used if you wish to provide a custom schedule, exit handling, cleanup, etc.
    pub fn empty() -> App {
        Self {
            world: Default::default(),
            schedule: Default::default(),
            runner: Box::new(run_once),
            sub_apps: HashMap::default(),
            plugin_registry: Vec::default(),
            plugin_name_added: Default::default(),
            is_building_plugin: false,
        }
    }

    /// Advances the execution of the [`Schedule`] by one cycle.
    ///
    /// This method also updates sub apps.
    ///
    /// See [`add_sub_app`](Self::add_sub_app) and [`run_once`](Schedule::run_once) for more details.
    pub fn update(&mut self) {
<<<<<<< HEAD
        #[cfg(feature = "trace")]
        let _bevy_frame_update_span = info_span!("frame").entered();
        self.schedule.run(&mut self.world);

        for sub_app in self.sub_apps.values_mut() {
=======
        {
            #[cfg(feature = "trace")]
            let _bevy_frame_update_span = info_span!("main app").entered();
            self.schedule.run(&mut self.world);
        }
        for (_label, sub_app) in self.sub_apps.iter_mut() {
            #[cfg(feature = "trace")]
            let _sub_app_span = info_span!("sub app", name = ?_label).entered();
>>>>>>> ff5e4fd1
            sub_app.extract(&mut self.world);
            sub_app.run();
        }

        self.world.clear_trackers();
    }

    /// Starts the application by calling the app's [runner function](Self::set_runner).
    ///
    /// Finalizes the [`App`] configuration. For general usage, see the example on the item
    /// level documentation.
    ///
    /// # `run()` might not return
    ///
    /// Calls to [`App::run()`] might never return.
    ///
    /// In simple and *headless* applications, one can expect that execution will
    /// proceed, normally, after calling [`run()`](App::run()) but this is not the case for
    /// windowed applications.
    ///
    /// Windowed apps are typically driven by an *event loop* or *message loop* and
    /// some window-manager APIs expect programs to terminate when their primary
    /// window is closed and that event loop terminates – behaviour of processes that
    /// do not is often platform dependent or undocumented.
    ///
    /// By default, *Bevy* uses the `winit` crate for window creation. See
    /// [`WinitSettings::return_from_run`](https://docs.rs/bevy/latest/bevy/winit/struct.WinitSettings.html#structfield.return_from_run)
    /// for further discussion of this topic and for a mechanism to require that [`App::run()`]
    /// *does* return – albeit one that carries its own caveats and disclaimers.
    ///
    /// # Panics
    ///
    /// Panics if called from `Plugin::build()`, because it would prevent other plugins to properly build.
    pub fn run(&mut self) {
        #[cfg(feature = "trace")]
        let _bevy_app_run_span = info_span!("bevy_app").entered();

        let mut app = std::mem::replace(self, App::empty());
        if app.is_building_plugin {
            panic!("App::run() was called from within Plugin::Build(), which is not allowed.");
        }

        // temporarily remove the plugin registry to run each plugin's setup function on app.
        let mut plugin_registry = std::mem::take(&mut app.plugin_registry);
        for plugin in &plugin_registry {
            plugin.setup(&mut app);
        }
        std::mem::swap(&mut app.plugin_registry, &mut plugin_registry);

        let runner = std::mem::replace(&mut app.runner, Box::new(run_once));
        (runner)(app);
    }

    /// Adds a [`Stage`] with the given `label` to the last position of the app's
    /// [`Schedule`].
    ///
    /// # Examples
    ///
    /// ```
    /// # use bevy_app::prelude::*;
    /// # use bevy_ecs::prelude::*;
    /// # let mut app = App::new();
    /// #
    /// #[derive(StageLabel)]
    /// struct MyStage;
    /// app.add_stage(MyStage, SystemStage::parallel());
    /// ```
    pub fn add_stage<S: Stage>(&mut self, label: impl StageLabel, stage: S) -> &mut Self {
        self.schedule.add_stage(label, stage);
        self
    }

    /// Adds a [`Stage`] with the given `label` to the app's [`Schedule`], located
    /// immediately after the stage labeled by `target`.
    ///
    /// # Examples
    ///
    /// ```
    /// # use bevy_app::prelude::*;
    /// # use bevy_ecs::prelude::*;
    /// # let mut app = App::new();
    /// #
    /// #[derive(StageLabel)]
    /// struct MyStage;
    /// app.add_stage_after(CoreStage::Update, MyStage, SystemStage::parallel());
    /// ```
    pub fn add_stage_after<S: Stage>(
        &mut self,
        target: impl StageLabel,
        label: impl StageLabel,
        stage: S,
    ) -> &mut Self {
        self.schedule.add_stage_after(target, label, stage);
        self
    }

    /// Adds a [`Stage`] with the given `label` to the app's [`Schedule`], located
    /// immediately before the stage labeled by `target`.
    ///
    /// # Examples
    ///
    /// ```
    /// # use bevy_app::prelude::*;
    /// # use bevy_ecs::prelude::*;
    /// # let mut app = App::new();
    /// #
    /// #[derive(StageLabel)]
    /// struct MyStage;
    /// app.add_stage_before(CoreStage::Update, MyStage, SystemStage::parallel());
    /// ```
    pub fn add_stage_before<S: Stage>(
        &mut self,
        target: impl StageLabel,
        label: impl StageLabel,
        stage: S,
    ) -> &mut Self {
        self.schedule.add_stage_before(target, label, stage);
        self
    }

    /// Adds a [`Stage`] with the given `label` to the last position of the
    /// [startup schedule](Self::add_default_stages).
    ///
    /// # Examples
    ///
    /// ```
    /// # use bevy_app::prelude::*;
    /// # use bevy_ecs::prelude::*;
    /// # let mut app = App::new();
    /// #
    /// #[derive(StageLabel)]
    /// struct MyStartupStage;
    /// app.add_startup_stage(MyStartupStage, SystemStage::parallel());
    /// ```
    pub fn add_startup_stage<S: Stage>(&mut self, label: impl StageLabel, stage: S) -> &mut Self {
        self.schedule
            .stage(StartupSchedule, |schedule: &mut Schedule| {
                schedule.add_stage(label, stage)
            });
        self
    }

    /// Adds a [startup stage](Self::add_default_stages) with the given `label`, immediately
    /// after the stage labeled by `target`.
    ///
    /// The `target` label must refer to a stage inside the startup schedule.
    ///
    /// # Examples
    ///
    /// ```
    /// # use bevy_app::prelude::*;
    /// # use bevy_ecs::prelude::*;
    /// # let mut app = App::new();
    /// #
    /// #[derive(StageLabel)]
    /// struct MyStartupStage;
    /// app.add_startup_stage_after(
    ///     StartupStage::Startup,
    ///     MyStartupStage,
    ///     SystemStage::parallel()
    /// );
    /// ```
    pub fn add_startup_stage_after<S: Stage>(
        &mut self,
        target: impl StageLabel,
        label: impl StageLabel,
        stage: S,
    ) -> &mut Self {
        self.schedule
            .stage(StartupSchedule, |schedule: &mut Schedule| {
                schedule.add_stage_after(target, label, stage)
            });
        self
    }

    /// Adds a [startup stage](Self::add_default_stages) with the given `label`, immediately
    /// before the stage labeled by `target`.
    ///
    /// The `target` label must refer to a stage inside the startup schedule.
    ///
    /// # Examples
    ///
    /// ```
    /// # use bevy_app::prelude::*;
    /// # use bevy_ecs::prelude::*;
    /// # let mut app = App::new();
    /// #
    /// #[derive(StageLabel)]
    /// struct MyStartupStage;
    /// app.add_startup_stage_before(
    ///     StartupStage::Startup,
    ///     MyStartupStage,
    ///     SystemStage::parallel()
    /// );
    /// ```
    pub fn add_startup_stage_before<S: Stage>(
        &mut self,
        target: impl StageLabel,
        label: impl StageLabel,
        stage: S,
    ) -> &mut Self {
        self.schedule
            .stage(StartupSchedule, |schedule: &mut Schedule| {
                schedule.add_stage_before(target, label, stage)
            });
        self
    }

    /// Fetches the [`Stage`] of type `T` marked with `label` from the [`Schedule`], then
    /// executes the provided `func` passing the fetched stage to it as an argument.
    ///
    /// The `func` argument should be a function or a closure that accepts a mutable reference
    /// to a struct implementing `Stage` and returns the same type. That means that it should
    /// also assume that the stage has already been fetched successfully.
    ///
    /// See [`stage`](Schedule::stage) for more details.
    ///
    /// # Examples
    ///
    /// Here the closure is used to add a system to the update stage:
    ///
    /// ```
    /// # use bevy_app::prelude::*;
    /// # use bevy_ecs::prelude::*;
    /// #
    /// # let mut app = App::new();
    /// # fn my_system() {}
    /// #
    /// app.stage(CoreStage::Update, |stage: &mut SystemStage| {
    ///     stage.add_system(my_system)
    /// });
    /// ```
    pub fn stage<T: Stage, F: FnOnce(&mut T) -> &mut T>(
        &mut self,
        label: impl StageLabel,
        func: F,
    ) -> &mut Self {
        self.schedule.stage(label, func);
        self
    }

    /// Adds a system to the [update stage](Self::add_default_stages) of the app's [`Schedule`].
    ///
    /// Refer to the [system module documentation](bevy_ecs::system) to see how a system
    /// can be defined.
    ///
    /// # Examples
    ///
    /// ```
    /// # use bevy_app::prelude::*;
    /// # use bevy_ecs::prelude::*;
    /// #
    /// # fn my_system() {}
    /// # let mut app = App::new();
    /// #
    /// app.add_system(my_system);
    /// ```
    pub fn add_system<Params>(&mut self, system: impl IntoSystemDescriptor<Params>) -> &mut Self {
        self.add_system_to_stage(CoreStage::Update, system)
    }

    /// Adds a [`SystemSet`] to the [update stage](Self::add_default_stages).
    ///
    /// # Examples
    ///
    /// ```
    /// # use bevy_app::prelude::*;
    /// # use bevy_ecs::prelude::*;
    /// #
    /// # let mut app = App::new();
    /// # fn system_a() {}
    /// # fn system_b() {}
    /// # fn system_c() {}
    /// #
    /// app.add_system_set(
    ///     SystemSet::new()
    ///         .with_system(system_a)
    ///         .with_system(system_b)
    ///         .with_system(system_c),
    /// );
    /// ```
    pub fn add_system_set(&mut self, system_set: SystemSet) -> &mut Self {
        self.add_system_set_to_stage(CoreStage::Update, system_set)
    }

    /// Adds a system to the [`Stage`] identified by `stage_label`.
    ///
    /// # Examples
    ///
    /// ```
    /// # use bevy_app::prelude::*;
    /// # use bevy_ecs::prelude::*;
    /// #
    /// # let mut app = App::new();
    /// # fn my_system() {}
    /// #
    /// app.add_system_to_stage(CoreStage::PostUpdate, my_system);
    /// ```
    pub fn add_system_to_stage<Params>(
        &mut self,
        stage_label: impl StageLabel,
        system: impl IntoSystemDescriptor<Params>,
    ) -> &mut Self {
        use std::any::TypeId;
        assert!(
            stage_label.type_id() != TypeId::of::<StartupStage>(),
            "use `add_startup_system_to_stage` instead of `add_system_to_stage` to add a system to a StartupStage"
        );
        self.schedule.add_system_to_stage(stage_label, system);
        self
    }

    /// Adds a [`SystemSet`] to the [`Stage`] identified by `stage_label`.
    ///
    /// # Examples
    ///
    /// ```
    /// # use bevy_app::prelude::*;
    /// # use bevy_ecs::prelude::*;
    /// #
    /// # let mut app = App::new();
    /// # fn system_a() {}
    /// # fn system_b() {}
    /// # fn system_c() {}
    /// #
    /// app.add_system_set_to_stage(
    ///     CoreStage::PostUpdate,
    ///     SystemSet::new()
    ///         .with_system(system_a)
    ///         .with_system(system_b)
    ///         .with_system(system_c),
    /// );
    /// ```
    pub fn add_system_set_to_stage(
        &mut self,
        stage_label: impl StageLabel,
        system_set: SystemSet,
    ) -> &mut Self {
        use std::any::TypeId;
        assert!(
            stage_label.type_id() != TypeId::of::<StartupStage>(),
            "use `add_startup_system_set_to_stage` instead of `add_system_set_to_stage` to add system sets to a StartupStage"
        );
        self.schedule
            .add_system_set_to_stage(stage_label, system_set);
        self
    }

    /// Adds a system to the [startup stage](Self::add_default_stages) of the app's [`Schedule`].
    ///
    /// * For adding a system that runs every frame, see [`add_system`](Self::add_system).
    /// * For adding a system to a specific stage, see [`add_system_to_stage`](Self::add_system_to_stage).
    ///
    /// # Examples
    ///
    /// ```
    /// # use bevy_app::prelude::*;
    /// # use bevy_ecs::prelude::*;
    /// #
    /// fn my_startup_system(_commands: Commands) {
    ///     println!("My startup system");
    /// }
    ///
    /// App::new()
    ///     .add_startup_system(my_startup_system);
    /// ```
    pub fn add_startup_system<Params>(
        &mut self,
        system: impl IntoSystemDescriptor<Params>,
    ) -> &mut Self {
        self.add_startup_system_to_stage(StartupStage::Startup, system)
    }

    /// Adds a [`SystemSet`] to the [startup stage](Self::add_default_stages).
    ///
    /// # Examples
    ///
    /// ```
    /// # use bevy_app::prelude::*;
    /// # use bevy_ecs::prelude::*;
    /// #
    /// # let mut app = App::new();
    /// # fn startup_system_a() {}
    /// # fn startup_system_b() {}
    /// # fn startup_system_c() {}
    /// #
    /// app.add_startup_system_set(
    ///     SystemSet::new()
    ///         .with_system(startup_system_a)
    ///         .with_system(startup_system_b)
    ///         .with_system(startup_system_c),
    /// );
    /// ```
    pub fn add_startup_system_set(&mut self, system_set: SystemSet) -> &mut Self {
        self.add_startup_system_set_to_stage(StartupStage::Startup, system_set)
    }

    /// Adds a system to the [startup schedule](Self::add_default_stages), in the stage
    /// identified by `stage_label`.
    ///
    /// `stage_label` must refer to a stage inside the startup schedule.
    ///
    /// # Examples
    ///
    /// ```
    /// # use bevy_app::prelude::*;
    /// # use bevy_ecs::prelude::*;
    /// #
    /// # let mut app = App::new();
    /// # fn my_startup_system() {}
    /// #
    /// app.add_startup_system_to_stage(StartupStage::PreStartup, my_startup_system);
    /// ```
    pub fn add_startup_system_to_stage<Params>(
        &mut self,
        stage_label: impl StageLabel,
        system: impl IntoSystemDescriptor<Params>,
    ) -> &mut Self {
        self.schedule
            .stage(StartupSchedule, |schedule: &mut Schedule| {
                schedule.add_system_to_stage(stage_label, system)
            });
        self
    }

    /// Adds a [`SystemSet`] to the [startup schedule](Self::add_default_stages), in the stage
    /// identified by `stage_label`.
    ///
    /// `stage_label` must refer to a stage inside the startup schedule.
    ///
    /// # Examples
    ///
    /// ```
    /// # use bevy_app::prelude::*;
    /// # use bevy_ecs::prelude::*;
    /// #
    /// # let mut app = App::new();
    /// # fn startup_system_a() {}
    /// # fn startup_system_b() {}
    /// # fn startup_system_c() {}
    /// #
    /// app.add_startup_system_set_to_stage(
    ///     StartupStage::PreStartup,
    ///     SystemSet::new()
    ///         .with_system(startup_system_a)
    ///         .with_system(startup_system_b)
    ///         .with_system(startup_system_c),
    /// );
    /// ```
    pub fn add_startup_system_set_to_stage(
        &mut self,
        stage_label: impl StageLabel,
        system_set: SystemSet,
    ) -> &mut Self {
        self.schedule
            .stage(StartupSchedule, |schedule: &mut Schedule| {
                schedule.add_system_set_to_stage(stage_label, system_set)
            });
        self
    }

    /// Adds a new [`State`] with the given `initial` value.
    /// This inserts a new `State<T>` resource and adds a new "driver" to [`CoreStage::Update`].
    /// Each stage that uses `State<T>` for system run criteria needs a driver. If you need to use
    /// your state in a different stage, consider using [`Self::add_state_to_stage`] or manually
    /// adding [`State::get_driver`] to additional stages you need it in.
    pub fn add_state<T>(&mut self, initial: T) -> &mut Self
    where
        T: StateData,
    {
        self.add_state_to_stage(CoreStage::Update, initial)
    }

    /// Adds a new [`State`] with the given `initial` value.
    /// This inserts a new `State<T>` resource and adds a new "driver" to the given stage.
    /// Each stage that uses `State<T>` for system run criteria needs a driver. If you need to use
    /// your state in more than one stage, consider manually adding [`State::get_driver`] to the
    /// stages you need it in.
    pub fn add_state_to_stage<T>(&mut self, stage: impl StageLabel, initial: T) -> &mut Self
    where
        T: StateData,
    {
        self.insert_resource(State::new(initial))
            .add_system_set_to_stage(stage, State::<T>::get_driver())
    }

    /// Adds utility stages to the [`Schedule`], giving it a standardized structure.
    ///
    /// Adding those stages is necessary to make some core engine features work, like
    /// adding systems without specifying a stage, or registering events. This is however
    /// done by default by calling `App::default`, which is in turn called by
    /// [`App::new`].
    ///
    /// # The stages
    ///
    /// All the added stages, with the exception of the startup stage, run every time the
    /// schedule is invoked. The stages are the following, in order of execution:
    ///
    /// - **First:** Runs at the very start of the schedule execution cycle, even before the
    ///   startup stage.
    /// - **Startup:** This is actually a schedule containing sub-stages. Runs only once
    ///   when the app starts.
    ///     - **Pre-startup:** Intended for systems that need to run before other startup systems.
    ///     - **Startup:** The main startup stage. Startup systems are added here by default.
    ///     - **Post-startup:** Intended for systems that need to run after other startup systems.
    /// - **Pre-update:** Often used by plugins to prepare their internal state before the
    ///   update stage begins.
    /// - **Update:** Intended for user defined logic. Systems are added here by default.
    /// - **Post-update:** Often used by plugins to finalize their internal state after the
    ///   world changes that happened during the update stage.
    /// - **Last:** Runs right before the end of the schedule execution cycle.
    ///
    /// The labels for those stages are defined in the [`CoreStage`] and [`StartupStage`] `enum`s.
    ///
    /// # Examples
    ///
    /// ```
    /// # use bevy_app::prelude::*;
    /// #
    /// let app = App::empty().add_default_stages();
    /// ```
    pub fn add_default_stages(&mut self) -> &mut Self {
        self.add_stage(CoreStage::First, SystemStage::parallel())
            .add_stage(
                StartupSchedule,
                Schedule::default()
                    .with_run_criteria(ShouldRun::once)
                    .with_stage(StartupStage::PreStartup, SystemStage::parallel())
                    .with_stage(StartupStage::Startup, SystemStage::parallel())
                    .with_stage(StartupStage::PostStartup, SystemStage::parallel()),
            )
            .add_stage(CoreStage::PreUpdate, SystemStage::parallel())
            .add_stage(CoreStage::Update, SystemStage::parallel())
            .add_stage(CoreStage::PostUpdate, SystemStage::parallel())
            .add_stage(CoreStage::Last, SystemStage::parallel())
    }

    /// Setup the application to manage events of type `T`.
    ///
    /// This is done by adding a [`Resource`] of type [`Events::<T>`],
    /// and inserting an [`update_system`](Events::update_system) into [`CoreStage::First`].
    ///
    /// See [`Events`] for defining events.
    ///
    /// # Examples
    ///
    /// ```
    /// # use bevy_app::prelude::*;
    /// # use bevy_ecs::prelude::*;
    /// #
    /// # struct MyEvent;
    /// # let mut app = App::new();
    /// #
    /// app.add_event::<MyEvent>();
    /// ```
    pub fn add_event<T>(&mut self) -> &mut Self
    where
        T: Event,
    {
        if !self.world.contains_resource::<Events<T>>() {
            self.init_resource::<Events<T>>()
                .add_system_to_stage(CoreStage::First, Events::<T>::update_system);
        }
        self
    }

    /// Inserts a [`Resource`] to the current [`App`] and overwrites any [`Resource`] previously added of the same type.
    ///
    /// A [`Resource`] in Bevy represents globally unique data. [`Resource`]s must be added to Bevy apps
    /// before using them. This happens with [`insert_resource`](Self::insert_resource).
    ///
    /// See [`init_resource`](Self::init_resource) for [`Resource`]s that implement [`Default`] or [`FromWorld`].
    ///
    /// # Examples
    ///
    /// ```
    /// # use bevy_app::prelude::*;
    /// # use bevy_ecs::prelude::*;
    /// #
    /// #[derive(Resource)]
    /// struct MyCounter {
    ///     counter: usize,
    /// }
    ///
    /// App::new()
    ///    .insert_resource(MyCounter { counter: 0 });
    /// ```
    pub fn insert_resource<R: Resource>(&mut self, resource: R) -> &mut Self {
        self.world.insert_resource(resource);
        self
    }

    /// Inserts a non-send resource to the app.
    ///
    /// You usually want to use [`insert_resource`](Self::insert_resource),
    /// but there are some special cases when a resource cannot be sent across threads.
    ///
    /// # Examples
    ///
    /// ```
    /// # use bevy_app::prelude::*;
    /// # use bevy_ecs::prelude::*;
    /// #
    /// struct MyCounter {
    ///     counter: usize,
    /// }
    ///
    /// App::new()
    ///     .insert_non_send_resource(MyCounter { counter: 0 });
    /// ```
    pub fn insert_non_send_resource<R: 'static>(&mut self, resource: R) -> &mut Self {
        self.world.insert_non_send_resource(resource);
        self
    }

    /// Initialize a [`Resource`] with standard starting values by adding it to the [`World`].
    ///
    /// If the [`Resource`] already exists, nothing happens.
    ///
    /// The [`Resource`] must implement the [`FromWorld`] trait.
    /// If the [`Default`] trait is implemented, the [`FromWorld`] trait will use
    /// the [`Default::default`] method to initialize the [`Resource`].
    ///
    /// # Examples
    ///
    /// ```
    /// # use bevy_app::prelude::*;
    /// # use bevy_ecs::prelude::*;
    /// #
    /// #[derive(Resource)]
    /// struct MyCounter {
    ///     counter: usize,
    /// }
    ///
    /// impl Default for MyCounter {
    ///     fn default() -> MyCounter {
    ///         MyCounter {
    ///             counter: 100
    ///         }
    ///     }
    /// }
    ///
    /// App::new()
    ///     .init_resource::<MyCounter>();
    /// ```
    pub fn init_resource<R: Resource + FromWorld>(&mut self) -> &mut Self {
        self.world.init_resource::<R>();
        self
    }

    /// Initialize a non-send [`Resource`] with standard starting values by adding it to the [`World`].
    ///
    /// The [`Resource`] must implement the [`FromWorld`] trait.
    /// If the [`Default`] trait is implemented, the [`FromWorld`] trait will use
    /// the [`Default::default`] method to initialize the [`Resource`].
    pub fn init_non_send_resource<R: 'static + FromWorld>(&mut self) -> &mut Self {
        self.world.init_non_send_resource::<R>();
        self
    }

    /// Sets the function that will be called when the app is run.
    ///
    /// The runner function `run_fn` is called only once by [`App::run`]. If the
    /// presence of a main loop in the app is desired, it is the responsibility of the runner
    /// function to provide it.
    ///
    /// The runner function is usually not set manually, but by Bevy integrated plugins
    /// (e.g. `WinitPlugin`).
    ///
    /// # Examples
    ///
    /// ```
    /// # use bevy_app::prelude::*;
    /// #
    /// fn my_runner(mut app: App) {
    ///     loop {
    ///         println!("In main loop");
    ///         app.update();
    ///     }
    /// }
    ///
    /// App::new()
    ///     .set_runner(my_runner);
    /// ```
    pub fn set_runner(&mut self, run_fn: impl Fn(App) + 'static + Send) -> &mut Self {
        self.runner = Box::new(run_fn);
        self
    }

    /// Adds a single [`Plugin`].
    ///
    /// One of Bevy's core principles is modularity. All Bevy engine features are implemented
    /// as [`Plugin`]s. This includes internal features like the renderer.
    ///
    /// Bevy also provides a few sets of default [`Plugin`]s. See [`add_plugins`](Self::add_plugins).
    ///
    /// # Examples
    ///
    /// ```
    /// # use bevy_app::prelude::*;
    /// #
    /// # // Dummies created to avoid using `bevy_log`,
    /// # // which pulls in too many dependencies and breaks rust-analyzer
    /// # pub mod bevy_log {
    /// #     use bevy_app::prelude::*;
    /// #     #[derive(Default)]
    /// #     pub struct LogPlugin;
    /// #     impl Plugin for LogPlugin{
    /// #        fn build(&self, app: &mut App) {}
    /// #     }
    /// # }
    /// App::new().add_plugin(bevy_log::LogPlugin::default());
    /// ```
    ///
    /// # Panics
    ///
    /// Panics if the plugin was already added to the application.
    pub fn add_plugin<T>(&mut self, plugin: T) -> &mut Self
    where
        T: Plugin,
    {
        match self.add_boxed_plugin(Box::new(plugin)) {
            Ok(app) => app,
            Err(AppError::DuplicatePlugin { plugin_name }) => panic!(
                "Error adding plugin {plugin_name}: : plugin was already added in application"
            ),
        }
    }

    /// Boxed variant of `add_plugin`, can be used from a [`PluginGroup`]
    pub(crate) fn add_boxed_plugin(
        &mut self,
        plugin: Box<dyn Plugin>,
    ) -> Result<&mut Self, AppError> {
        debug!("added plugin: {}", plugin.name());
        if plugin.is_unique() && !self.plugin_name_added.insert(plugin.name().to_string()) {
            Err(AppError::DuplicatePlugin {
                plugin_name: plugin.name().to_string(),
            })?;
        }
        self.is_building_plugin = true;
        plugin.build(self);
        self.is_building_plugin = false;
        self.plugin_registry.push(plugin);
        Ok(self)
    }

    /// Checks if a [`Plugin`] has already been added.
    ///
    /// This can be used by plugins to check if a plugin they depend upon has already been
    /// added.
    pub fn is_plugin_added<T>(&self) -> bool
    where
        T: Plugin,
    {
        self.plugin_registry
            .iter()
            .any(|p| p.downcast_ref::<T>().is_some())
    }

    /// Returns a vector of references to any plugins of type `T` that have been added.
    ///
    /// This can be used to read the settings of any already added plugins.
    /// This vector will be length zero if no plugins of that type have been added.
    /// If multiple copies of the same plugin are added to the [`App`], they will be listed in insertion order in this vector.
    ///
    /// ```rust
    /// # use bevy_app::prelude::*;
    /// # #[derive(Default)]
    /// # struct ImagePlugin {
    /// #    default_sampler: bool,
    /// # }
    /// # impl Plugin for ImagePlugin {
    /// #    fn build(&self, app: &mut App) {}
    /// # }
    /// # let mut app = App::new();
    /// # app.add_plugin(ImagePlugin::default());
    /// let default_sampler = app.get_added_plugins::<ImagePlugin>()[0].default_sampler;
    /// ```
    pub fn get_added_plugins<T>(&self) -> Vec<&T>
    where
        T: Plugin,
    {
        self.plugin_registry
            .iter()
            .filter_map(|p| p.downcast_ref())
            .collect()
    }

    /// Adds a group of [`Plugin`]s.
    ///
    /// [`Plugin`]s can be grouped into a set by using a [`PluginGroup`].
    ///
    /// There are built-in [`PluginGroup`]s that provide core engine functionality.
    /// The [`PluginGroup`]s available by default are `DefaultPlugins` and `MinimalPlugins`.
    ///
    /// To customize the plugins in the group (reorder, disable a plugin, add a new plugin
    /// before / after another plugin), call [`build()`](PluginGroup::build) on the group,
    /// which will convert it to a [`PluginGroupBuilder`](crate::PluginGroupBuilder).
    ///
    /// ## Examples
    /// ```
    /// # use bevy_app::{prelude::*, PluginGroupBuilder, NoopPluginGroup as MinimalPlugins};
    /// #
    /// App::new()
    ///     .add_plugins(MinimalPlugins);
    /// ```
    ///
    /// # Panics
    ///
    /// Panics if one of the plugin in the group was already added to the application.
    pub fn add_plugins<T: PluginGroup>(&mut self, group: T) -> &mut Self {
        let builder = group.build();
        builder.finish(self);
        self
    }

    /// Registers the type `T` in the [`TypeRegistry`](bevy_reflect::TypeRegistry) resource,
    /// adding reflect data as specified in the [`Reflect`](bevy_reflect::Reflect) derive:
    /// ```rust,ignore
    /// #[derive(Reflect)]
    /// #[reflect(Component, Serialize, Deserialize)] // will register ReflectComponent, ReflectSerialize, ReflectDeserialize
    /// ```
    ///
    /// See [`bevy_reflect::TypeRegistry::register`].
    #[cfg(feature = "bevy_reflect")]
    pub fn register_type<T: bevy_reflect::GetTypeRegistration>(&mut self) -> &mut Self {
        {
            let registry = self.world.resource_mut::<AppTypeRegistry>();
            registry.write().register::<T>();
        }
        self
    }

    /// Adds the type data `D` to type `T` in the [`TypeRegistry`](bevy_reflect::TypeRegistry) resource.
    ///
    /// Most of the time [`App::register_type`] can be used instead to register a type you derived [`Reflect`](bevy_reflect::Reflect) for.
    /// However, in cases where you want to add a piece of type data that was not included in the list of `#[reflect(...)]` type data in the derive,
    /// or where the type is generic and cannot register e.g. `ReflectSerialize` unconditionally without knowing the specific type parameters,
    /// this method can be used to insert additional type data.
    ///
    /// # Example
    /// ```rust
    /// use bevy_app::App;
    /// use bevy_reflect::{ReflectSerialize, ReflectDeserialize};
    ///
    /// App::new()
    ///     .register_type::<Option<String>>()
    ///     .register_type_data::<Option<String>, ReflectSerialize>()
    ///     .register_type_data::<Option<String>, ReflectDeserialize>();
    /// ```
    ///
    /// See [`bevy_reflect::TypeRegistry::register_type_data`].
    #[cfg(feature = "bevy_reflect")]
    pub fn register_type_data<
        T: bevy_reflect::Reflect + 'static,
        D: bevy_reflect::TypeData + bevy_reflect::FromType<T>,
    >(
        &mut self,
    ) -> &mut Self {
        {
            let registry = self.world.resource_mut::<AppTypeRegistry>();
            registry.write().register_type_data::<T, D>();
        }
        self
    }

    /// Adds an [`App`] as a child of the current one.
    ///
<<<<<<< HEAD
    /// The provided function `sub_app_runner` is called by the [`update`](Self::update) method. The [`World`]
=======
    /// The provided function `extract` is normally called by the [`update`](Self::update) method.
    /// After extract is called, the [`Schedule`] of the sub app is run. The [`World`]
>>>>>>> ff5e4fd1
    /// parameter represents the main app world, while the [`App`] parameter is just a mutable
    /// reference to the `SubApp` itself.
    pub fn add_sub_app(
        &mut self,
        label: impl AppLabel,
        app: App,
<<<<<<< HEAD
        extract: impl Fn(&mut World, &mut App) + 'static,
=======
        extract: impl Fn(&mut World, &mut App) + 'static + Send,
>>>>>>> ff5e4fd1
    ) -> &mut Self {
        self.sub_apps.insert(
            label.as_label(),
            SubApp {
                app,
                extract: Box::new(extract),
            },
        );
        self
    }

    /// Retrieves a `SubApp` stored inside this [`App`].
    ///
    /// # Panics
    ///
    /// Panics if the `SubApp` doesn't exist.
    pub fn sub_app_mut(&mut self, label: impl AppLabel) -> &mut App {
        match self.get_sub_app_mut(label) {
            Ok(app) => app,
            Err(label) => panic!("Sub-App with label '{:?}' does not exist", label.as_str()),
        }
    }

    /// Retrieves a `SubApp` inside this [`App`] with the given label, if it exists. Otherwise returns
    /// an [`Err`] containing the given label.
    pub fn get_sub_app_mut(&mut self, label: impl AppLabel) -> Result<&mut App, AppLabelId> {
        let label = label.as_label();
        self.sub_apps
            .get_mut(&label)
            .map(|sub_app| &mut sub_app.app)
            .ok_or(label)
    }

    /// Retrieves a `SubApp` stored inside this [`App`].
    ///
    /// # Panics
    ///
    /// Panics if the `SubApp` doesn't exist.
    pub fn sub_app(&self, label: impl AppLabel) -> &App {
        match self.get_sub_app(label) {
            Ok(app) => app,
            Err(label) => panic!("Sub-App with label '{:?}' does not exist", label.as_str()),
        }
    }

    /// Inserts an existing sub app into the app
    pub fn insert_sub_app(&mut self, label: impl AppLabel, sub_app: SubApp) {
        self.sub_apps.insert(label.as_label(), sub_app);
    }

    /// Removes a sub app from the app. Returns [`None`] if the label doesn't exist.
    pub fn remove_sub_app(&mut self, label: impl AppLabel) -> Option<SubApp> {
        self.sub_apps.remove(&label.as_label())
    }

    /// Retrieves a `SubApp` inside this [`App`] with the given label, if it exists. Otherwise returns
    /// an [`Err`] containing the given label.
    pub fn get_sub_app(&self, label: impl AppLabel) -> Result<&App, impl AppLabel> {
        self.sub_apps
            .get(&label.as_label())
            .map(|sub_app| &sub_app.app)
            .ok_or(label)
    }
}

fn run_once(mut app: App) {
    app.update();
}

/// An event that indicates the [`App`] should exit. This will fully exit the app process at the
/// start of the next tick of the schedule.
///
/// You can also use this event to detect that an exit was requested. In order to receive it, systems
/// subscribing to this event should run after it was emitted and before the schedule of the same
/// frame is over.
#[derive(Debug, Clone, Default)]
pub struct AppExit;

#[cfg(test)]
mod tests {
    use crate::{App, Plugin};

    struct PluginA;
    impl Plugin for PluginA {
        fn build(&self, _app: &mut crate::App) {}
    }
    struct PluginB;
    impl Plugin for PluginB {
        fn build(&self, _app: &mut crate::App) {}
    }
    struct PluginC<T>(T);
    impl<T: Send + Sync + 'static> Plugin for PluginC<T> {
        fn build(&self, _app: &mut crate::App) {}
    }
    struct PluginD;
    impl Plugin for PluginD {
        fn build(&self, _app: &mut crate::App) {}
        fn is_unique(&self) -> bool {
            false
        }
    }

    #[test]
    fn can_add_two_plugins() {
        App::new().add_plugin(PluginA).add_plugin(PluginB);
    }

    #[test]
    #[should_panic]
    fn cant_add_twice_the_same_plugin() {
        App::new().add_plugin(PluginA).add_plugin(PluginA);
    }

    #[test]
    fn can_add_twice_the_same_plugin_with_different_type_param() {
        App::new().add_plugin(PluginC(0)).add_plugin(PluginC(true));
    }

    #[test]
    fn can_add_twice_the_same_plugin_not_unique() {
        App::new().add_plugin(PluginD).add_plugin(PluginD);
    }

    #[test]
    #[should_panic]
    fn cant_call_app_run_from_plugin_build() {
        struct PluginRun;
        impl Plugin for PluginRun {
            fn build(&self, app: &mut crate::App) {
                app.run();
            }
        }
        App::new().add_plugin(PluginRun);
    }
}<|MERGE_RESOLUTION|>--- conflicted
+++ resolved
@@ -87,12 +87,6 @@
     }
 }
 
-<<<<<<< HEAD
-/// Each `SubApp` has its own [`Schedule`] and [`World`], enabling a separation of concerns.
-struct SubApp {
-    app: App,
-    extract: Box<dyn Fn(&mut World, &mut App)>,
-=======
 /// A [`SubApp`] contains its own [`Schedule`] and [`World`] separate from the main [`App`].
 /// This is useful for situations where data and data processing should be kept completely separate
 /// from the main application. The primary use of this feature in bevy is to enable pipelined rendering.
@@ -142,7 +136,6 @@
     /// A function that allows access to both the [`SubApp`] [`World`] and the main [`App`]. This is
     /// useful for moving data between the sub app and the main app.
     pub extract: Box<dyn Fn(&mut World, &mut App) + Send>,
->>>>>>> ff5e4fd1
 }
 
 impl SubApp {
@@ -213,13 +206,6 @@
     ///
     /// See [`add_sub_app`](Self::add_sub_app) and [`run_once`](Schedule::run_once) for more details.
     pub fn update(&mut self) {
-<<<<<<< HEAD
-        #[cfg(feature = "trace")]
-        let _bevy_frame_update_span = info_span!("frame").entered();
-        self.schedule.run(&mut self.world);
-
-        for sub_app in self.sub_apps.values_mut() {
-=======
         {
             #[cfg(feature = "trace")]
             let _bevy_frame_update_span = info_span!("main app").entered();
@@ -228,7 +214,6 @@
         for (_label, sub_app) in self.sub_apps.iter_mut() {
             #[cfg(feature = "trace")]
             let _sub_app_span = info_span!("sub app", name = ?_label).entered();
->>>>>>> ff5e4fd1
             sub_app.extract(&mut self.world);
             sub_app.run();
         }
@@ -1098,23 +1083,15 @@
 
     /// Adds an [`App`] as a child of the current one.
     ///
-<<<<<<< HEAD
-    /// The provided function `sub_app_runner` is called by the [`update`](Self::update) method. The [`World`]
-=======
     /// The provided function `extract` is normally called by the [`update`](Self::update) method.
     /// After extract is called, the [`Schedule`] of the sub app is run. The [`World`]
->>>>>>> ff5e4fd1
     /// parameter represents the main app world, while the [`App`] parameter is just a mutable
     /// reference to the `SubApp` itself.
     pub fn add_sub_app(
         &mut self,
         label: impl AppLabel,
         app: App,
-<<<<<<< HEAD
-        extract: impl Fn(&mut World, &mut App) + 'static,
-=======
         extract: impl Fn(&mut World, &mut App) + 'static + Send,
->>>>>>> ff5e4fd1
     ) -> &mut Self {
         self.sub_apps.insert(
             label.as_label(),
