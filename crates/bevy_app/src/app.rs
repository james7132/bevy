use crate::{CoreStage, Plugin, PluginGroup, PluginGroupBuilder, StartupSchedule, StartupStage};
pub use bevy_derive::AppLabel;
use bevy_ecs::{
    event::{Event, Events},
    prelude::{FromWorld, IntoExclusiveSystem},
    schedule::{
        IntoSystemDescriptor, Schedule, ShouldRun, Stage, StageLabel, State, StateData, SystemSet,
        SystemStage,
    },
    system::Resource,
    world::World,
};
<<<<<<< HEAD
use bevy_tasks::TaskPool;
=======
>>>>>>> 012ae07d
use bevy_utils::{tracing::debug, HashMap};
use std::fmt::Debug;

#[cfg(feature = "trace")]
use bevy_utils::tracing::info_span;
bevy_utils::define_label!(AppLabel);

#[allow(clippy::needless_doctest_main)]
/// A container of app logic and data.
///
/// Bundles together the necessary elements like [`World`] and [`Schedule`] to create
/// an ECS-based application. It also stores a pointer to a [runner function](Self::set_runner).
/// The runner is responsible for managing the application's event loop and applying the
/// [`Schedule`] to the [`World`] to drive application logic.
///
/// # Examples
///
/// Here is a simple "Hello World" Bevy app:
///
/// ```
/// # use bevy_app::prelude::*;
/// # use bevy_ecs::prelude::*;
/// #
/// fn main() {
///    App::new()
///        .add_system(hello_world_system)
///        .run();
/// }
///
/// fn hello_world_system() {
///    println!("hello world");
/// }
/// ```
pub struct App {
    /// The main ECS [`World`] of the [`App`].
    /// This stores and provides access to all the main data of the application.
    /// The systems of the [`App`] will run using this [`World`].
    /// If additional separate [`World`]-[`Schedule`] pairs are needed, you can use [`sub_app`](App::add_sub_app)s.
    pub world: World,
    /// The [runner function](Self::set_runner) is primarily responsible for managing
    /// the application's event loop and advancing the [`Schedule`].
    /// Typically, it is not configured manually, but set by one of Bevy's built-in plugins.
    /// See `bevy::winit::WinitPlugin` and [`ScheduleRunnerPlugin`](crate::schedule_runner::ScheduleRunnerPlugin).
    pub runner: Box<dyn Fn(App)>,
    /// A container of [`Stage`]s set to be run in a linear order.
    pub schedule: Schedule,
    sub_apps: HashMap<Box<dyn AppLabel>, SubApp>,
}

/// Each `SubApp` has its own [`Schedule`] and [`World`], enabling a separation of concerns.
struct SubApp {
    app: App,
    runner: Box<dyn Fn(&mut World, &mut App)>,
}

impl Default for App {
    fn default() -> Self {
        let mut app = App::empty();
        #[cfg(feature = "bevy_reflect")]
        app.init_resource::<bevy_reflect::TypeRegistryArc>();

        app.add_default_stages()
            .add_event::<AppExit>()
            .add_system_to_stage(CoreStage::Last, World::clear_trackers.exclusive_system());

        #[cfg(feature = "bevy_ci_testing")]
        {
            crate::ci_testing::setup_app(&mut app);
        }

        app
    }
}

impl App {
    /// Creates a new [`App`] with some default structure to enable core engine features.
    /// This is the preferred constructor for most use cases.
    pub fn new() -> App {
        App::default()
    }

    /// Creates a new empty [`App`] with minimal default configuration.
    ///
    /// This constructor should be used if you wish to provide a custom schedule, exit handling, cleanup, etc.
    pub fn empty() -> App {
        Self {
            world: Default::default(),
            schedule: Default::default(),
            runner: Box::new(run_once),
            sub_apps: HashMap::default(),
        }
    }

    /// Advances the execution of the [`Schedule`] by one cycle.
    ///
    /// This method also updates sub apps.
    ///
    /// See [`add_sub_app`](Self::add_sub_app) and [`run_once`](Schedule::run_once) for more details.
    pub fn update(&mut self) {
        #[cfg(feature = "trace")]
        let _bevy_frame_update_span = info_span!("frame").entered();
        self.schedule.run(&mut self.world);
        for sub_app in self.sub_apps.values_mut() {
            (sub_app.runner)(&mut self.world, &mut sub_app.app);
        }
    }

    /// Starts the application by calling the app's [runner function](Self::set_runner).
    ///
    /// Finalizes the [`App`] configuration. For general usage, see the example on the item
    /// level documentation.
    pub fn run(&mut self) {
        #[cfg(feature = "trace")]
        let _bevy_app_run_span = info_span!("bevy_app").entered();

        let mut app = std::mem::replace(self, App::empty());
        let runner = std::mem::replace(&mut app.runner, Box::new(run_once));
        (runner)(app);
    }

    /// Adds a [`Stage`] with the given `label` to the last position of the app's
    /// [`Schedule`].
    ///
    /// # Examples
    ///
    /// ```
    /// # use bevy_app::prelude::*;
    /// # use bevy_ecs::prelude::*;
    /// # let mut app = App::new();
    /// #
    /// app.add_stage("my_stage", SystemStage::parallel());
    /// ```
    pub fn add_stage<S: Stage>(&mut self, label: impl StageLabel, stage: S) -> &mut Self {
        self.schedule.add_stage(label, stage);
        self
    }

    /// Adds a [`Stage`] with the given `label` to the app's [`Schedule`], located
    /// immediately after the stage labeled by `target`.
    ///
    /// # Examples
    ///
    /// ```
    /// # use bevy_app::prelude::*;
    /// # use bevy_ecs::prelude::*;
    /// # let mut app = App::new();
    /// #
    /// app.add_stage_after(CoreStage::Update, "my_stage", SystemStage::parallel());
    /// ```
    pub fn add_stage_after<S: Stage>(
        &mut self,
        target: impl StageLabel,
        label: impl StageLabel,
        stage: S,
    ) -> &mut Self {
        self.schedule.add_stage_after(target, label, stage);
        self
    }

    /// Adds a [`Stage`] with the given `label` to the app's [`Schedule`], located
    /// immediately before the stage labeled by `target`.
    ///
    /// # Examples
    ///
    /// ```
    /// # use bevy_app::prelude::*;
    /// # use bevy_ecs::prelude::*;
    /// # let mut app = App::new();
    /// #
    /// app.add_stage_before(CoreStage::Update, "my_stage", SystemStage::parallel());
    /// ```
    pub fn add_stage_before<S: Stage>(
        &mut self,
        target: impl StageLabel,
        label: impl StageLabel,
        stage: S,
    ) -> &mut Self {
        self.schedule.add_stage_before(target, label, stage);
        self
    }

    /// Adds a [`Stage`] with the given `label` to the last position of the
    /// [startup schedule](Self::add_default_stages).
    ///
    /// # Examples
    ///
    /// ```
    /// # use bevy_app::prelude::*;
    /// # use bevy_ecs::prelude::*;
    /// # let mut app = App::new();
    /// #
    /// app.add_startup_stage("my_startup_stage", SystemStage::parallel());
    /// ```
    pub fn add_startup_stage<S: Stage>(&mut self, label: impl StageLabel, stage: S) -> &mut Self {
        self.schedule
            .stage(StartupSchedule, |schedule: &mut Schedule| {
                schedule.add_stage(label, stage)
            });
        self
    }

    /// Adds a [startup stage](Self::add_default_stages) with the given `label`, immediately
    /// after the stage labeled by `target`.
    ///
    /// The `target` label must refer to a stage inside the startup schedule.
    ///
    /// # Examples
    ///
    /// ```
    /// # use bevy_app::prelude::*;
    /// # use bevy_ecs::prelude::*;
    /// # let mut app = App::new();
    /// #
    /// app.add_startup_stage_after(
    ///     StartupStage::Startup,
    ///     "my_startup_stage",
    ///     SystemStage::parallel()
    /// );
    /// ```
    pub fn add_startup_stage_after<S: Stage>(
        &mut self,
        target: impl StageLabel,
        label: impl StageLabel,
        stage: S,
    ) -> &mut Self {
        self.schedule
            .stage(StartupSchedule, |schedule: &mut Schedule| {
                schedule.add_stage_after(target, label, stage)
            });
        self
    }

    /// Adds a [startup stage](Self::add_default_stages) with the given `label`, immediately
    /// before the stage labeled by `target`.
    ///
    /// The `target` label must refer to a stage inside the startup schedule.
    ///
    /// # Examples
    ///
    /// ```
    /// # use bevy_app::prelude::*;
    /// # use bevy_ecs::prelude::*;
    /// # let mut app = App::new();
    /// #
    /// app.add_startup_stage_before(
    ///     StartupStage::Startup,
    ///     "my_startup_stage",
    ///     SystemStage::parallel()
    /// );
    /// ```
    pub fn add_startup_stage_before<S: Stage>(
        &mut self,
        target: impl StageLabel,
        label: impl StageLabel,
        stage: S,
    ) -> &mut Self {
        self.schedule
            .stage(StartupSchedule, |schedule: &mut Schedule| {
                schedule.add_stage_before(target, label, stage)
            });
        self
    }

    /// Fetches the [`Stage`] of type `T` marked with `label` from the [`Schedule`], then
    /// executes the provided `func` passing the fetched stage to it as an argument.
    ///
    /// The `func` argument should be a function or a closure that accepts a mutable reference
    /// to a struct implementing `Stage` and returns the same type. That means that it should
    /// also assume that the stage has already been fetched successfully.
    ///
    /// See [`stage`](Schedule::stage) for more details.
    ///
    /// # Examples
    ///
    /// Here the closure is used to add a system to the update stage:
    ///
    /// ```
    /// # use bevy_app::prelude::*;
    /// # use bevy_ecs::prelude::*;
    /// #
    /// # let mut app = App::new();
    /// # fn my_system() {}
    /// #
    /// app.stage(CoreStage::Update, |stage: &mut SystemStage| {
    ///     stage.add_system(my_system)
    /// });
    /// ```
    pub fn stage<T: Stage, F: FnOnce(&mut T) -> &mut T>(
        &mut self,
        label: impl StageLabel,
        func: F,
    ) -> &mut Self {
        self.schedule.stage(label, func);
        self
    }

    /// Adds a system to the [update stage](Self::add_default_stages) of the app's [`Schedule`].
    ///
    /// Refer to the [system module documentation](bevy_ecs::system) to see how a system
    /// can be defined.
    ///
    /// # Examples
    ///
    /// ```
    /// # use bevy_app::prelude::*;
    /// # use bevy_ecs::prelude::*;
    /// #
    /// # fn my_system() {}
    /// # let mut app = App::new();
    /// #
    /// app.add_system(my_system);
    /// ```
    pub fn add_system<Params>(&mut self, system: impl IntoSystemDescriptor<Params>) -> &mut Self {
        self.add_system_to_stage(CoreStage::Update, system)
    }

    /// Adds a [`SystemSet`] to the [update stage](Self::add_default_stages).
    ///
    /// # Examples
    ///
    /// ```
    /// # use bevy_app::prelude::*;
    /// # use bevy_ecs::prelude::*;
    /// #
    /// # let mut app = App::new();
    /// # fn system_a() {}
    /// # fn system_b() {}
    /// # fn system_c() {}
    /// #
    /// app.add_system_set(
    ///     SystemSet::new()
    ///         .with_system(system_a)
    ///         .with_system(system_b)
    ///         .with_system(system_c),
    /// );
    /// ```
    pub fn add_system_set(&mut self, system_set: SystemSet) -> &mut Self {
        self.add_system_set_to_stage(CoreStage::Update, system_set)
    }

    /// Adds a system to the [`Stage`] identified by `stage_label`.
    ///
    /// # Examples
    ///
    /// ```
    /// # use bevy_app::prelude::*;
    /// # use bevy_ecs::prelude::*;
    /// #
    /// # let mut app = App::new();
    /// # fn my_system() {}
    /// #
    /// app.add_system_to_stage(CoreStage::PostUpdate, my_system);
    /// ```
    pub fn add_system_to_stage<Params>(
        &mut self,
        stage_label: impl StageLabel,
        system: impl IntoSystemDescriptor<Params>,
    ) -> &mut Self {
        use std::any::TypeId;
        assert!(
            stage_label.type_id() != TypeId::of::<StartupStage>(),
            "add systems to a startup stage using App::add_startup_system_to_stage"
        );
        self.schedule.add_system_to_stage(stage_label, system);
        self
    }

    /// Adds a [`SystemSet`] to the [`Stage`] identified by `stage_label`.
    ///
    /// # Examples
    ///
    /// ```
    /// # use bevy_app::prelude::*;
    /// # use bevy_ecs::prelude::*;
    /// #
    /// # let mut app = App::new();
    /// # fn system_a() {}
    /// # fn system_b() {}
    /// # fn system_c() {}
    /// #
    /// app.add_system_set_to_stage(
    ///     CoreStage::PostUpdate,
    ///     SystemSet::new()
    ///         .with_system(system_a)
    ///         .with_system(system_b)
    ///         .with_system(system_c),
    /// );
    /// ```
    pub fn add_system_set_to_stage(
        &mut self,
        stage_label: impl StageLabel,
        system_set: SystemSet,
    ) -> &mut Self {
        use std::any::TypeId;
        assert!(
            stage_label.type_id() != TypeId::of::<StartupStage>(),
            "add system sets to a startup stage using App::add_startup_system_set_to_stage"
        );
        self.schedule
            .add_system_set_to_stage(stage_label, system_set);
        self
    }

    /// Adds a system to the [startup stage](Self::add_default_stages) of the app's [`Schedule`].
    ///
    /// * For adding a system that runs every frame, see [`add_system`](Self::add_system).
    /// * For adding a system to a specific stage, see [`add_system_to_stage`](Self::add_system_to_stage).
    ///
    /// # Examples
    ///
    /// ```
    /// # use bevy_app::prelude::*;
    /// # use bevy_ecs::prelude::*;
    /// #
    /// fn my_startup_system(_commands: Commands) {
    ///     println!("My startup system");
    /// }
    ///
    /// App::new()
    ///     .add_startup_system(my_startup_system);
    /// ```
    pub fn add_startup_system<Params>(
        &mut self,
        system: impl IntoSystemDescriptor<Params>,
    ) -> &mut Self {
        self.add_startup_system_to_stage(StartupStage::Startup, system)
    }

    /// Adds a [`SystemSet`] to the [startup stage](Self::add_default_stages).
    ///
    /// # Examples
    ///
    /// ```
    /// # use bevy_app::prelude::*;
    /// # use bevy_ecs::prelude::*;
    /// #
    /// # let mut app = App::new();
    /// # fn startup_system_a() {}
    /// # fn startup_system_b() {}
    /// # fn startup_system_c() {}
    /// #
    /// app.add_startup_system_set(
    ///     SystemSet::new()
    ///         .with_system(startup_system_a)
    ///         .with_system(startup_system_b)
    ///         .with_system(startup_system_c),
    /// );
    /// ```
    pub fn add_startup_system_set(&mut self, system_set: SystemSet) -> &mut Self {
        self.add_startup_system_set_to_stage(StartupStage::Startup, system_set)
    }

    /// Adds a system to the [startup schedule](Self::add_default_stages), in the stage
    /// identified by `stage_label`.
    ///
    /// `stage_label` must refer to a stage inside the startup schedule.
    ///
    /// # Examples
    ///
    /// ```
    /// # use bevy_app::prelude::*;
    /// # use bevy_ecs::prelude::*;
    /// #
    /// # let mut app = App::new();
    /// # fn my_startup_system() {}
    /// #
    /// app.add_startup_system_to_stage(StartupStage::PreStartup, my_startup_system);
    /// ```
    pub fn add_startup_system_to_stage<Params>(
        &mut self,
        stage_label: impl StageLabel,
        system: impl IntoSystemDescriptor<Params>,
    ) -> &mut Self {
        self.schedule
            .stage(StartupSchedule, |schedule: &mut Schedule| {
                schedule.add_system_to_stage(stage_label, system)
            });
        self
    }

    /// Adds a [`SystemSet`] to the [startup schedule](Self::add_default_stages), in the stage
    /// identified by `stage_label`.
    ///
    /// `stage_label` must refer to a stage inside the startup schedule.
    ///
    /// # Examples
    ///
    /// ```
    /// # use bevy_app::prelude::*;
    /// # use bevy_ecs::prelude::*;
    /// #
    /// # let mut app = App::new();
    /// # fn startup_system_a() {}
    /// # fn startup_system_b() {}
    /// # fn startup_system_c() {}
    /// #
    /// app.add_startup_system_set_to_stage(
    ///     StartupStage::PreStartup,
    ///     SystemSet::new()
    ///         .with_system(startup_system_a)
    ///         .with_system(startup_system_b)
    ///         .with_system(startup_system_c),
    /// );
    /// ```
    pub fn add_startup_system_set_to_stage(
        &mut self,
        stage_label: impl StageLabel,
        system_set: SystemSet,
    ) -> &mut Self {
        self.schedule
            .stage(StartupSchedule, |schedule: &mut Schedule| {
                schedule.add_system_set_to_stage(stage_label, system_set)
            });
        self
    }

    /// Adds a new [`State`] with the given `initial` value.
    /// This inserts a new `State<T>` resource and adds a new "driver" to [`CoreStage::Update`].
    /// Each stage that uses `State<T>` for system run criteria needs a driver. If you need to use
    /// your state in a different stage, consider using [`Self::add_state_to_stage`] or manually
    /// adding [`State::get_driver`] to additional stages you need it in.
    pub fn add_state<T>(&mut self, initial: T) -> &mut Self
    where
        T: StateData,
    {
        self.add_state_to_stage(CoreStage::Update, initial)
    }

    /// Adds a new [`State`] with the given `initial` value.
    /// This inserts a new `State<T>` resource and adds a new "driver" to the given stage.
    /// Each stage that uses `State<T>` for system run criteria needs a driver. If you need to use
    /// your state in more than one stage, consider manually adding [`State::get_driver`] to the
    /// stages you need it in.
    pub fn add_state_to_stage<T>(&mut self, stage: impl StageLabel, initial: T) -> &mut Self
    where
        T: StateData,
    {
        self.insert_resource(State::new(initial))
            .add_system_set_to_stage(stage, State::<T>::get_driver())
    }

    /// Adds utility stages to the [`Schedule`], giving it a standardized structure.
    ///
    /// Adding those stages is necessary to make some core engine features work, like
    /// adding systems without specifying a stage, or registering events. This is however
    /// done by default by calling `App::default`, which is in turn called by
    /// [`App::new`].
    ///
    /// # The stages
    ///
    /// All the added stages, with the exception of the startup stage, run every time the
    /// schedule is invoked. The stages are the following, in order of execution:
    ///
    /// - **First:** Runs at the very start of the schedule execution cycle, even before the
    ///   startup stage.
    /// - **Startup:** This is actually a schedule containing sub-stages. Runs only once
    ///   when the app starts.
    ///     - **Pre-startup:** Intended for systems that need to run before other startup systems.
    ///     - **Startup:** The main startup stage. Startup systems are added here by default.
    ///     - **Post-startup:** Intended for systems that need to run after other startup systems.
    /// - **Pre-update:** Often used by plugins to prepare their internal state before the
    ///   update stage begins.
    /// - **Update:** Intended for user defined logic. Systems are added here by default.
    /// - **Post-update:** Often used by plugins to finalize their internal state after the
    ///   world changes that happened during the update stage.
    /// - **Last:** Runs right before the end of the schedule execution cycle.
    ///
    /// The labels for those stages are defined in the [`CoreStage`] and [`StartupStage`] `enum`s.
    ///
    /// # Examples
    ///
    /// ```
    /// # use bevy_app::prelude::*;
    /// #
    /// let app = App::empty().add_default_stages();
    /// ```
    pub fn add_default_stages(&mut self) -> &mut Self {
        self.add_stage(CoreStage::First, SystemStage::parallel())
            .add_stage(
                StartupSchedule,
                Schedule::default()
                    .with_run_criteria(ShouldRun::once)
                    .with_stage(StartupStage::PreStartup, SystemStage::parallel())
                    .with_stage(StartupStage::Startup, SystemStage::parallel())
                    .with_stage(StartupStage::PostStartup, SystemStage::parallel()),
            )
            .add_stage(CoreStage::PreUpdate, SystemStage::parallel())
            .add_stage(CoreStage::Update, SystemStage::parallel())
            .add_stage(CoreStage::PostUpdate, SystemStage::parallel())
            .add_stage(CoreStage::Last, SystemStage::parallel())
    }

    /// Setup the application to manage events of type `T`.
    ///
    /// This is done by adding a [`Resource`] of type [`Events::<T>`],
    /// and inserting an [`update_system`](Events::update_system) into [`CoreStage::First`].
    ///
    /// See [`Events`] for defining events.
    ///
    /// # Examples
    ///
    /// ```
    /// # use bevy_app::prelude::*;
    /// # use bevy_ecs::prelude::*;
    /// #
    /// # struct MyEvent;
    /// # let mut app = App::new();
    /// #
    /// app.add_event::<MyEvent>();
    /// ```
    pub fn add_event<T>(&mut self) -> &mut Self
    where
        T: Event,
    {
        if !self.world.contains_resource::<Events<T>>() {
            self.init_resource::<Events<T>>()
                .add_system_to_stage(CoreStage::First, Events::<T>::update_system);
        }
        self
    }

    /// Inserts a [`Resource`] to the current [`App`] and overwrites any [`Resource`] previously added of the same type.
    ///
    /// A [`Resource`] in Bevy represents globally unique data. [`Resource`]s must be added to Bevy apps
    /// before using them. This happens with [`insert_resource`](Self::insert_resource).
    ///
    /// See [`init_resource`](Self::init_resource) for [`Resource`]s that implement [`Default`] or [`FromWorld`].
    ///
    /// # Examples
    ///
    /// ```
    /// # use bevy_app::prelude::*;
    /// #
    /// struct MyCounter {
    ///     counter: usize,
    /// }
    ///
    /// App::new()
    ///    .insert_resource(MyCounter { counter: 0 });
    /// ```
    pub fn insert_resource<R: Resource>(&mut self, resource: R) -> &mut Self {
        self.world.insert_resource(resource);
        self
    }

    /// Inserts a non-send [`Resource`] to the app.
    ///
    /// You usually want to use [`insert_resource`](Self::insert_resource),
    /// but there are some special cases when a [`Resource`] cannot be sent across threads.
    ///
    /// # Examples
    ///
    /// ```
    /// # use bevy_app::prelude::*;
    /// #
    /// struct MyCounter {
    ///     counter: usize,
    /// }
    ///
    /// App::new()
    ///     .insert_non_send_resource(MyCounter { counter: 0 });
    /// ```
    pub fn insert_non_send_resource<R: 'static>(&mut self, resource: R) -> &mut Self {
        self.world.insert_non_send_resource(resource);
        self
    }

    /// Initialize a [`Resource`] with standard starting values by adding it to the [`World`].
    ///
    /// If the [`Resource`] already exists, nothing happens.
    ///
    /// The [`Resource`] must implement the [`FromWorld`] trait.
    /// If the [`Default`] trait is implemented, the [`FromWorld`] trait will use
    /// the [`Default::default`] method to initialize the [`Resource`].
    ///
    /// # Examples
    ///
    /// ```
    /// # use bevy_app::prelude::*;
    /// #
    /// struct MyCounter {
    ///     counter: usize,
    /// }
    ///
    /// impl Default for MyCounter {
    ///     fn default() -> MyCounter {
    ///         MyCounter {
    ///             counter: 100
    ///         }
    ///     }
    /// }
    ///
    /// App::new()
    ///     .init_resource::<MyCounter>();
    /// ```
    pub fn init_resource<R: Resource + FromWorld>(&mut self) -> &mut Self {
        self.world.init_resource::<R>();
        self
    }

    /// Initialize a non-send [`Resource`] with standard starting values by adding it to the [`World`].
    ///
    /// The [`Resource`] must implement the [`FromWorld`] trait.
    /// If the [`Default`] trait is implemented, the [`FromWorld`] trait will use
    /// the [`Default::default`] method to initialize the [`Resource`].
    pub fn init_non_send_resource<R: 'static + FromWorld>(&mut self) -> &mut Self {
        self.world.init_non_send_resource::<R>();
        self
    }

    /// Sets the function that will be called when the app is run.
    ///
    /// The runner function `run_fn` is called only once by [`App::run`]. If the
    /// presence of a main loop in the app is desired, it is the responsibility of the runner
    /// function to provide it.
    ///
    /// The runner function is usually not set manually, but by Bevy integrated plugins
    /// (e.g. `WinitPlugin`).
    ///
    /// # Examples
    ///
    /// ```
    /// # use bevy_app::prelude::*;
    /// #
    /// fn my_runner(mut app: App) {
    ///     loop {
    ///         println!("In main loop");
    ///         app.update();
    ///     }
    /// }
    ///
    /// App::new()
    ///     .set_runner(my_runner);
    /// ```
    pub fn set_runner(&mut self, run_fn: impl Fn(App) + 'static) -> &mut Self {
        self.runner = Box::new(run_fn);
        self
    }

    /// Adds a single [`Plugin`].
    ///
    /// One of Bevy's core principles is modularity. All Bevy engine features are implemented
    /// as [`Plugin`]s. This includes internal features like the renderer.
    ///
    /// Bevy also provides a few sets of default [`Plugin`]s. See [`add_plugins`](Self::add_plugins).
    ///
    /// # Examples
    ///
    /// ```
    /// # use bevy_app::prelude::*;
    /// #
    /// App::new().add_plugin(bevy_log::LogPlugin::default());
    /// ```
    pub fn add_plugin<T>(&mut self, plugin: T) -> &mut Self
    where
        T: Plugin,
    {
        debug!("added plugin: {}", plugin.name());
        plugin.build(self);
        self
    }

    /// Adds a group of [`Plugin`]s.
    ///
    /// [`Plugin`]s can be grouped into a set by using a [`PluginGroup`].
    ///
    /// There are built-in [`PluginGroup`]s that provide core engine functionality.
    /// The [`PluginGroup`]s available by default are `DefaultPlugins` and `MinimalPlugins`.
    ///
    /// To customize the plugins in the group (reorder, disable a plugin, add a new plugin
    /// before / after another plugin), see [`add_plugins_with`](Self::add_plugins_with).
    ///
    /// ## Examples
    /// ```
    /// # use bevy_app::{prelude::*, PluginGroupBuilder};
    /// #
    /// # // Dummy created to avoid using bevy_internal, which pulls in to many dependencies.
    /// # struct MinimalPlugins;
    /// # impl PluginGroup for MinimalPlugins {
    /// #     fn build(&mut self, group: &mut PluginGroupBuilder){;}
    /// # }
    /// #
    /// App::new()
    ///     .add_plugins(MinimalPlugins);
    /// ```
    pub fn add_plugins<T: PluginGroup>(&mut self, mut group: T) -> &mut Self {
        let mut plugin_group_builder = PluginGroupBuilder::default();
        group.build(&mut plugin_group_builder);
        plugin_group_builder.finish(self);
        self
    }

    /// Adds a group of [`Plugin`]s with an initializer method.
    ///
    /// Can be used to add a group of [`Plugin`]s, where the group is modified
    /// before insertion into a Bevy application. For example, you can add
    /// additional [`Plugin`]s at a specific place in the [`PluginGroup`], or deactivate
    /// specific [`Plugin`]s while keeping the rest using a [`PluginGroupBuilder`].
    ///
    /// # Examples
    ///
    /// ```
    /// # use bevy_app::{prelude::*, PluginGroupBuilder};
    /// #
    /// # // Dummies created to avoid using bevy_internal which pulls in too many dependencies.
    /// # struct DefaultPlugins;
    /// # impl PluginGroup for DefaultPlugins {
    /// #     fn build(&mut self, group: &mut PluginGroupBuilder){
    /// #         group.add(bevy_log::LogPlugin::default());
    /// #     }
    /// # }
    /// #
    /// # struct MyOwnPlugin;
    /// # impl Plugin for MyOwnPlugin {
    /// #     fn build(&self, app: &mut App){;}
    /// # }
    /// #
    /// App::new()
    ///      .add_plugins_with(DefaultPlugins, |group| {
    ///             group.add_before::<bevy_log::LogPlugin, _>(MyOwnPlugin)
    ///         });
    /// ```
    pub fn add_plugins_with<T, F>(&mut self, mut group: T, func: F) -> &mut Self
    where
        T: PluginGroup,
        F: FnOnce(&mut PluginGroupBuilder) -> &mut PluginGroupBuilder,
    {
        let mut plugin_group_builder = PluginGroupBuilder::default();
        group.build(&mut plugin_group_builder);
        func(&mut plugin_group_builder);
        plugin_group_builder.finish(self);
        self
    }

    /// Adds the type `T` to the type registry [`Resource`].
    #[cfg(feature = "bevy_reflect")]
    pub fn register_type<T: bevy_reflect::GetTypeRegistration>(&mut self) -> &mut Self {
        {
            let registry = self.world.resource_mut::<bevy_reflect::TypeRegistryArc>();
            registry.write().register::<T>();
        }
        self
    }

    /// Adds an [`App`] as a child of the current one.
    ///
    /// The provided function `f` is called by the [`update`](Self::update) method. The [`World`]
    /// parameter represents the main app world, while the [`App`] parameter is just a mutable
    /// reference to the `SubApp` itself.
    pub fn add_sub_app(
        &mut self,
        label: impl AppLabel,
        app: App,
        sub_app_runner: impl Fn(&mut World, &mut App) + 'static,
    ) -> &mut Self {
<<<<<<< HEAD
        if let Some(pool) = self.world.get_resource::<TaskPool>() {
            app.world.insert_resource(pool.clone());
        }
=======
>>>>>>> 012ae07d
        self.sub_apps.insert(
            Box::new(label),
            SubApp {
                app,
                runner: Box::new(sub_app_runner),
            },
        );
        self
    }

    /// Retrieves a `SubApp` stored inside this [`App`].
    ///
    /// # Panics
    ///
    /// Panics if the `SubApp` doesn't exist.
    pub fn sub_app_mut(&mut self, label: impl AppLabel) -> &mut App {
        match self.get_sub_app_mut(label) {
            Ok(app) => app,
            Err(label) => panic!("Sub-App with label '{:?}' does not exist", label),
        }
    }

    /// Retrieves a `SubApp` inside this [`App`] with the given label, if it exists. Otherwise returns
    /// an [`Err`] containing the given label.
    pub fn get_sub_app_mut(&mut self, label: impl AppLabel) -> Result<&mut App, impl AppLabel> {
        self.sub_apps
            .get_mut((&label) as &dyn AppLabel)
            .map(|sub_app| &mut sub_app.app)
            .ok_or(label)
    }

    /// Retrieves a `SubApp` stored inside this [`App`].
    ///
    /// # Panics
    ///
    /// Panics if the `SubApp` doesn't exist.
    pub fn sub_app(&self, label: impl AppLabel) -> &App {
        match self.get_sub_app(label) {
            Ok(app) => app,
            Err(label) => panic!("Sub-App with label '{:?}' does not exist", label),
        }
    }

    /// Retrieves a `SubApp` inside this [`App`] with the given label, if it exists. Otherwise returns
    /// an [`Err`] containing the given label.
    pub fn get_sub_app(&self, label: impl AppLabel) -> Result<&App, impl AppLabel> {
        self.sub_apps
            .get((&label) as &dyn AppLabel)
            .map(|sub_app| &sub_app.app)
            .ok_or(label)
    }
}

fn run_once(mut app: App) {
    app.update();
}

/// An event that indicates the [`App`] should exit. This will fully exit the app process at the
/// start of the next tick of the schedule.
///
/// You can also use this event to detect that an exit was requested. In order to receive it, systems
/// subscribing to this event should run after it was emitted and before the schedule of the same
/// frame is over.
#[derive(Debug, Clone, Default)]
pub struct AppExit;<|MERGE_RESOLUTION|>--- conflicted
+++ resolved
@@ -10,10 +10,6 @@
     system::Resource,
     world::World,
 };
-<<<<<<< HEAD
-use bevy_tasks::TaskPool;
-=======
->>>>>>> 012ae07d
 use bevy_utils::{tracing::debug, HashMap};
 use std::fmt::Debug;
 
@@ -869,12 +865,6 @@
         app: App,
         sub_app_runner: impl Fn(&mut World, &mut App) + 'static,
     ) -> &mut Self {
-<<<<<<< HEAD
-        if let Some(pool) = self.world.get_resource::<TaskPool>() {
-            app.world.insert_resource(pool.clone());
-        }
-=======
->>>>>>> 012ae07d
         self.sub_apps.insert(
             Box::new(label),
             SubApp {
