--- conflicted
+++ resolved
@@ -1,12 +1,9 @@
 #![cfg_attr(docsrs, feature(doc_auto_cfg))]
-<<<<<<< HEAD
 #![forbid(unsafe_code)]
-=======
 #![doc(
     html_logo_url = "https://bevyengine.org/assets/icon.png",
     html_favicon_url = "https://bevyengine.org/assets/icon.png"
 )]
->>>>>>> b3597401
 
 //! This crate is about everything concerning the highest-level, application layer of a Bevy app.
 
