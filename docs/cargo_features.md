--- conflicted
+++ resolved
@@ -27,11 +27,8 @@
 |bevy_text|Provides text functionality|
 |bevy_ui|A custom ECS-driven UI framework|
 |bevy_winit|winit window and input backend|
-<<<<<<< HEAD
 |multi-threaded|Enables use of multithreading throughout the engine. Does nothing on WASM platforms.|
-=======
 |default_font|Include a default font, containing only ASCII characters, at the cost of a 20kB binary size increase|
->>>>>>> ca3068a1
 |filesystem_watcher|Enable watching file system for asset hot reload|
 |hdr|HDR image format support|
 |ktx2|KTX2 compressed texture support|
